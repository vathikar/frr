/* OSPF VTY interface.
 * Copyright (C) 2005 6WIND <alain.ritoux@6wind.com>
 * Copyright (C) 2000 Toshiaki Takada
 *
 * This file is part of GNU Zebra.
 *
 * GNU Zebra is free software; you can redistribute it and/or modify it
 * under the terms of the GNU General Public License as published by the
 * Free Software Foundation; either version 2, or (at your option) any
 * later version.
 *
 * GNU Zebra is distributed in the hope that it will be useful, but
 * WITHOUT ANY WARRANTY; without even the implied warranty of
 * MERCHANTABILITY or FITNESS FOR A PARTICULAR PURPOSE.  See the GNU
 * General Public License for more details.
 *
 * You should have received a copy of the GNU General Public License
 * along with GNU Zebra; see the file COPYING.  If not, write to the Free
 * Software Foundation, Inc., 59 Temple Place - Suite 330, Boston, MA
 * 02111-1307, USA.  
 */

#include <zebra.h>
#include <string.h>

#include "monotime.h"
#include "memory.h"
#include "thread.h"
#include "prefix.h"
#include "table.h"
#include "vty.h"
#include "command.h"
#include "plist.h"
#include "log.h"
#include "zclient.h"
#include <lib/json.h>
#include "defaults.h"

#include "ospfd/ospfd.h"
#include "ospfd/ospf_asbr.h"
#include "ospfd/ospf_lsa.h"
#include "ospfd/ospf_lsdb.h"
#include "ospfd/ospf_ism.h"
#include "ospfd/ospf_interface.h"
#include "ospfd/ospf_nsm.h"
#include "ospfd/ospf_neighbor.h"
#include "ospfd/ospf_flood.h"
#include "ospfd/ospf_abr.h"
#include "ospfd/ospf_spf.h"
#include "ospfd/ospf_route.h"
#include "ospfd/ospf_zebra.h"
/*#include "ospfd/ospf_routemap.h" */
#include "ospfd/ospf_vty.h"
#include "ospfd/ospf_dump.h"
#include "ospfd/ospf_bfd.h"

static const char *ospf_network_type_str[] =
{
  "Null",
  "POINTOPOINT",
  "BROADCAST",
  "NBMA",
  "POINTOMULTIPOINT",
  "VIRTUALLINK",
  "LOOPBACK"
};

/* Utility functions. */
int
ospf_str2area_id (const char *str, struct in_addr *area_id, int *format)
{
  char *endptr = NULL;
  unsigned long ret;

  /* match "A.B.C.D". */
  if (strchr (str, '.') != NULL)
    {
      ret = inet_aton (str, area_id);
      if (!ret)
        return -1;
      *format = OSPF_AREA_ID_FORMAT_ADDRESS;
    }
  /* match "<0-4294967295>". */
  else
    {
      if (*str == '-')
        return -1;
      errno = 0;
      ret = strtoul (str, &endptr, 10);
      if (*endptr != '\0' || errno || ret > UINT32_MAX)
        return -1;

      area_id->s_addr = htonl (ret);
      *format = OSPF_AREA_ID_FORMAT_DECIMAL;
    }

  return 0;
}


static int
str2metric (const char *str, int *metric)
{
  /* Sanity check. */
  if (str == NULL)
    return 0;

  *metric = strtol (str, NULL, 10);
  if (*metric < 0 && *metric > 16777214)
    {
      /* vty_out (vty, "OSPF metric value is invalid%s", VTY_NEWLINE); */
      return 0;
    }

  return 1;
}

static int
str2metric_type (const char *str, int *metric_type)
{
  /* Sanity check. */
  if (str == NULL)
    return 0;

  if (strncmp (str, "1", 1) == 0)
    *metric_type = EXTERNAL_METRIC_TYPE_1;
  else if (strncmp (str, "2", 1) == 0)
    *metric_type = EXTERNAL_METRIC_TYPE_2;
  else
    return 0;

  return 1;
}

int
ospf_oi_count (struct interface *ifp)
{
  struct route_node *rn;
  int i = 0;

  for (rn = route_top (IF_OIFS (ifp)); rn; rn = route_next (rn))
    if (rn->info)
      i++;

  return i;
}

DEFUN_NOSH (router_ospf,
       router_ospf_cmd,
       "router ospf [(1-65535)]",
       "Enable a routing process\n"
       "Start OSPF configuration\n"
       "Instance ID\n")
{
  struct ospf *ospf;
  u_short instance = 0;

  ospf = ospf_lookup();
  if (!ospf)
    {
      vty_out (vty, "There isn't active ospf instance %s", VTY_NEWLINE);
      return CMD_WARNING;
    }

  if (argc > 2)
    VTY_GET_INTEGER ("Instance", instance, argv[2]->arg);

  /* The following logic to set the vty qobj index is in place to be able
     to ignore the commands which dont belong to this instance. */
  if (ospf->instance != instance)
    VTY_PUSH_CONTEXT_NULL(OSPF_NODE);
  else
    {
      if (IS_DEBUG_OSPF_EVENT)
        zlog_debug ("Config command 'router ospf %d' received", instance);
      ospf->oi_running = 1;
      VTY_PUSH_CONTEXT(OSPF_NODE, ospf);
      ospf_router_id_update (ospf);
    }
 
  return CMD_SUCCESS;
}

DEFUN (no_router_ospf,
       no_router_ospf_cmd,
       "no router ospf [(1-65535)]",
       NO_STR
       "Enable a routing process\n"
       "Start OSPF configuration\n"
       "Instance ID\n")
{
  struct ospf *ospf;
  u_short instance = 0;

  if (argc > 3)
    VTY_GET_INTEGER ("Instance", instance, argv[3]->arg);

  if ((ospf = ospf_lookup_instance (instance)) == NULL)
    return CMD_SUCCESS;

  ospf_finish (ospf);

  return CMD_SUCCESS;
}


DEFUN (ospf_router_id,
       ospf_router_id_cmd,
       "ospf router-id A.B.C.D",
       "OSPF specific commands\n"
       "router-id for the OSPF process\n"
       "OSPF router-id in IP address format\n")
{
  VTY_DECLVAR_CONTEXT(ospf, ospf);
  int idx_ipv4 = 2;
  struct listnode *node;
  struct ospf_area *area;
  struct in_addr router_id;
  int ret;

  ret = inet_aton (argv[idx_ipv4]->arg, &router_id);
  if (!ret)
    {
      vty_out (vty, "Please specify Router ID by A.B.C.D%s", VTY_NEWLINE);
      return CMD_WARNING;
    }

  ospf->router_id_static = router_id;

  for (ALL_LIST_ELEMENTS_RO (ospf->areas, node, area))
    if (area->full_nbrs)
      {
        vty_out (vty, "For this router-id change to take effect,"
                 " save config and restart ospfd%s", VTY_NEWLINE);
        return CMD_SUCCESS;
      }

  ospf_router_id_update (ospf);
  
  return CMD_SUCCESS;
}

DEFUN_HIDDEN (ospf_router_id_old,
              ospf_router_id_old_cmd,
              "router-id A.B.C.D",
              "router-id for the OSPF process\n"
              "OSPF router-id in IP address format\n")
{
  VTY_DECLVAR_CONTEXT(ospf, ospf);
  int idx_ipv4 = 1;
  struct listnode *node;
  struct ospf_area *area;
  struct in_addr router_id;
  int ret;

  ret = inet_aton (argv[idx_ipv4]->arg, &router_id);
  if (!ret)
    {
      vty_out (vty, "Please specify Router ID by A.B.C.D%s", VTY_NEWLINE);
      return CMD_WARNING;
    }

  ospf->router_id_static = router_id;

  for (ALL_LIST_ELEMENTS_RO (ospf->areas, node, area))
    if (area->full_nbrs)
      {
        vty_out (vty, "For this router-id change to take effect,"
                 " save config and restart ospfd%s", VTY_NEWLINE);
        return CMD_SUCCESS;
      }

  ospf_router_id_update (ospf);

  return CMD_SUCCESS;
}

DEFUN (no_ospf_router_id,
       no_ospf_router_id_cmd,
       "no ospf router-id [A.B.C.D]",
       NO_STR
       "OSPF specific commands\n"
       "router-id for the OSPF process\n"
       "OSPF router-id in IP address format\n")
{
  VTY_DECLVAR_CONTEXT(ospf, ospf);
  struct listnode *node;
  struct ospf_area *area;

  ospf->router_id_static.s_addr = 0;

  for (ALL_LIST_ELEMENTS_RO (ospf->areas, node, area))
    if (area->full_nbrs)
      {
        vty_out (vty, "For this router-id change to take effect,"
                 " save config and restart ospfd%s", VTY_NEWLINE);
        return CMD_SUCCESS;
      }

  ospf_router_id_update (ospf);

  return CMD_SUCCESS;
}


static void
ospf_passive_interface_default (struct ospf *ospf, u_char newval)
{
  struct listnode *ln;
  struct interface *ifp;
  struct ospf_interface *oi;
  
  ospf->passive_interface_default = newval;

  for (ALL_LIST_ELEMENTS_RO (om->iflist, ln, ifp))
    {
      if (ifp &&
          OSPF_IF_PARAM_CONFIGURED (IF_DEF_PARAMS (ifp), passive_interface))
        UNSET_IF_PARAM (IF_DEF_PARAMS (ifp), passive_interface);
    }
  for (ALL_LIST_ELEMENTS_RO (ospf->oiflist, ln, oi))
    {
      if (OSPF_IF_PARAM_CONFIGURED (oi->params, passive_interface))
        UNSET_IF_PARAM (oi->params, passive_interface);
      /* update multicast memberships */
      ospf_if_set_multicast(oi);
    }
}

static void
ospf_passive_interface_update_addr (struct ospf *ospf, struct interface *ifp,
                               struct ospf_if_params *params, u_char value,
                               struct in_addr addr)
{
  u_char dflt;
  
  params->passive_interface = value;
  if (params != IF_DEF_PARAMS (ifp))
    {
      if (OSPF_IF_PARAM_CONFIGURED (IF_DEF_PARAMS (ifp), passive_interface))
        dflt = IF_DEF_PARAMS (ifp)->passive_interface;
      else
        dflt = ospf->passive_interface_default;
      
      if (value != dflt)
        SET_IF_PARAM (params, passive_interface);
      else
        UNSET_IF_PARAM (params, passive_interface);
      
      ospf_free_if_params (ifp, addr);
      ospf_if_update_params (ifp, addr);
    }
}

static void
ospf_passive_interface_update (struct ospf *ospf, struct interface *ifp,
                               struct ospf_if_params *params, u_char value)
{
  params->passive_interface = value;
  if (params == IF_DEF_PARAMS (ifp))
    {
      if (value != ospf->passive_interface_default)
        SET_IF_PARAM (params, passive_interface);
      else
        UNSET_IF_PARAM (params, passive_interface);
    }
}

DEFUN (ospf_passive_interface,
       ospf_passive_interface_addr_cmd,
       "passive-interface <IFNAME [A.B.C.D]|default>",
       "Suppress routing updates on an interface\n"
       "Interface's name\n"
       "IPv4 address\n"
       "Suppress routing updates on interfaces by default\n")
{
  VTY_DECLVAR_CONTEXT(ospf, ospf);
  int idx_ipv4 = 2;
  struct interface *ifp;
  struct in_addr addr = { .s_addr = INADDR_ANY };
  int ret;
  struct ospf_if_params *params;
  struct route_node *rn;

  if (strcmp (argv[1]->text, "default") == 0)
    {
      ospf_passive_interface_default (ospf, OSPF_IF_PASSIVE);
      return CMD_SUCCESS;
    }

  ifp = if_get_by_name (argv[1]->arg, VRF_DEFAULT);

  params = IF_DEF_PARAMS (ifp);

  if (argc == 3)
    {
      ret = inet_aton(argv[idx_ipv4]->arg, &addr);
      if (!ret)
	{
	  vty_out (vty, "Please specify interface address by A.B.C.D%s",
		   VTY_NEWLINE);
	  return CMD_WARNING;
	}

      params = ospf_get_if_params (ifp, addr);
      ospf_if_update_params (ifp, addr);
      ospf_passive_interface_update_addr (ospf, ifp, params,
                                          OSPF_IF_PASSIVE, addr);
    }
  
  ospf_passive_interface_update (ospf, ifp, params, OSPF_IF_PASSIVE);

  /* XXX We should call ospf_if_set_multicast on exactly those
   * interfaces for which the passive property changed.  It is too much
   * work to determine this set, so we do this for every interface.
   * This is safe and reasonable because ospf_if_set_multicast uses a
   * record of joined groups to avoid systems calls if the desired
   * memberships match the current memership.
   */

  for (rn = route_top(IF_OIFS(ifp)); rn; rn = route_next (rn))
    {
      struct ospf_interface *oi = rn->info;

      if (oi && (OSPF_IF_PARAM(oi, passive_interface) == OSPF_IF_PASSIVE))
	ospf_if_set_multicast(oi);
    }
  /*
   * XXX It is not clear what state transitions the interface needs to
   * undergo when going from active to passive.  Fixing this will
   * require precise identification of interfaces having such a
   * transition.
   */

 return CMD_SUCCESS;
}

DEFUN (no_ospf_passive_interface,
       no_ospf_passive_interface_addr_cmd,
       "no passive-interface <IFNAME [A.B.C.D]|default>",
       NO_STR
       "Allow routing updates on an interface\n"
       "Interface's name\n"
       "IPv4 address\n"
       "Allow routing updates on interfaces by default\n")
{
  VTY_DECLVAR_CONTEXT(ospf, ospf);
  int idx_ipv4 = 3;
  struct interface *ifp;
  struct in_addr addr = { .s_addr = INADDR_ANY };
  struct ospf_if_params *params;
  int ret;
  struct route_node *rn;

  if (strcmp (argv[2]->text, "default") == 0)
    {
      ospf_passive_interface_default (ospf, OSPF_IF_ACTIVE);
      return CMD_SUCCESS;
    }
    
  ifp = if_get_by_name (argv[2]->arg, VRF_DEFAULT);

  params = IF_DEF_PARAMS (ifp);

  if (argc == 4)
    {
      ret = inet_aton(argv[idx_ipv4]->arg, &addr);
      if (!ret)
	{
	  vty_out (vty, "Please specify interface address by A.B.C.D%s",
		   VTY_NEWLINE);
	  return CMD_WARNING;
	}

      params = ospf_lookup_if_params (ifp, addr);
      if (params == NULL)
	return CMD_SUCCESS;
      ospf_passive_interface_update_addr (ospf, ifp, params, OSPF_IF_ACTIVE, 
                                          addr);
    }
  ospf_passive_interface_update (ospf, ifp, params, OSPF_IF_ACTIVE);
  
  /* XXX We should call ospf_if_set_multicast on exactly those
   * interfaces for which the passive property changed.  It is too much
   * work to determine this set, so we do this for every interface.
   * This is safe and reasonable because ospf_if_set_multicast uses a
   * record of joined groups to avoid systems calls if the desired
   * memberships match the current memership.
   */
  for (rn = route_top(IF_OIFS(ifp)); rn; rn = route_next (rn))
    {
      struct ospf_interface *oi = rn->info;

      if (oi && (OSPF_IF_PARAM(oi, passive_interface) == OSPF_IF_ACTIVE))
        ospf_if_set_multicast(oi);
    }

  return CMD_SUCCESS;
}


       
DEFUN (ospf_network_area,
       ospf_network_area_cmd,
       "network A.B.C.D/M area <A.B.C.D|(0-4294967295)>",
       "Enable routing on an IP network\n"
       "OSPF network prefix\n"
       "Set the OSPF area ID\n"
       "OSPF area ID in IP address format\n"
       "OSPF area ID as a decimal value\n")
{
  VTY_DECLVAR_CONTEXT(ospf, ospf);
  int idx_ipv4_prefixlen = 1;
  int idx_ipv4_number = 3;
  struct prefix_ipv4 p;
  struct in_addr area_id;
  int ret, format;

  if (ospf->instance)
    {
      vty_out (vty, "The network command is not supported in multi-instance ospf%s",
	       VTY_NEWLINE);
      return CMD_WARNING;
    }

  if (ospf->if_ospf_cli_count > 0)
    {
      vty_out (vty, "Please remove all ip ospf area x.x.x.x commands first.%s",
               VTY_NEWLINE);
      return CMD_WARNING;
    }

  /* Get network prefix and Area ID. */
  VTY_GET_IPV4_PREFIX ("network prefix", p, argv[idx_ipv4_prefixlen]->arg);
  VTY_GET_OSPF_AREA_ID (area_id, format, argv[idx_ipv4_number]->arg);

  ret = ospf_network_set (ospf, &p, area_id);
  if (ret == 0)
    {
      vty_out (vty, "There is already same network statement.%s", VTY_NEWLINE);
      return CMD_WARNING;
    }

  return CMD_SUCCESS;
}

DEFUN (no_ospf_network_area,
       no_ospf_network_area_cmd,
       "no network A.B.C.D/M area <A.B.C.D|(0-4294967295)>",
       NO_STR
       "Enable routing on an IP network\n"
       "OSPF network prefix\n"
       "Set the OSPF area ID\n"
       "OSPF area ID in IP address format\n"
       "OSPF area ID as a decimal value\n")
{
  VTY_DECLVAR_CONTEXT(ospf, ospf);
  int idx_ipv4_prefixlen = 2;
  int idx_ipv4_number = 4;
  struct prefix_ipv4 p;
  struct in_addr area_id;
  int ret, format;

  if (ospf->instance)
    {
      vty_out (vty, "The network command is not supported in multi-instance ospf%s",
	       VTY_NEWLINE);
      return CMD_WARNING;
    }

  /* Get network prefix and Area ID. */
  VTY_GET_IPV4_PREFIX ("network prefix", p, argv[idx_ipv4_prefixlen]->arg);
  VTY_GET_OSPF_AREA_ID (area_id, format, argv[idx_ipv4_number]->arg);

  ret = ospf_network_unset (ospf, &p, area_id);
  if (ret == 0)
    {
      vty_out (vty, "Can't find specified network area configuration.%s",
	       VTY_NEWLINE);
      return CMD_WARNING;
    }

  return CMD_SUCCESS;
}

DEFUN (ospf_area_range,
       ospf_area_range_cmd,
       "area <A.B.C.D|(0-4294967295)> range A.B.C.D/M [advertise [cost (0-16777215)]]",
       "OSPF area parameters\n"
       "OSPF area ID in IP address format\n"
       "OSPF area ID as a decimal value\n"
       "Summarize routes matching address/mask (border routers only)\n"
       "Area range prefix\n"
       "Advertise this range (default)\n"
       "User specified metric for this range\n"
       "Advertised metric for this range\n")
{
  VTY_DECLVAR_CONTEXT(ospf, ospf);
  int idx_ipv4_number = 1;
  int idx_ipv4_prefixlen = 3;
  int idx_cost = 6;
  struct prefix_ipv4 p;
  struct in_addr area_id;
  int format;
  u_int32_t cost;

  VTY_GET_OSPF_AREA_ID (area_id, format, argv[idx_ipv4_number]->arg);
  VTY_GET_IPV4_PREFIX ("area range", p, argv[idx_ipv4_prefixlen]->arg);

  ospf_area_range_set (ospf, area_id, &p, OSPF_AREA_RANGE_ADVERTISE);
  if (argc > 5)
    {
      VTY_GET_INTEGER ("range cost", cost, argv[idx_cost]->arg);
      ospf_area_range_cost_set (ospf, area_id, &p, cost);
    }

  return CMD_SUCCESS;
}

DEFUN (ospf_area_range_cost,
       ospf_area_range_cost_cmd,
       "area <A.B.C.D|(0-4294967295)> range A.B.C.D/M cost (0-16777215)",
       "OSPF area parameters\n"
       "OSPF area ID in IP address format\n"
       "OSPF area ID as a decimal value\n"
       "Summarize routes matching address/mask (border routers only)\n"
       "Area range prefix\n"
       "User specified metric for this range\n"
       "Advertised metric for this range\n")
{
  VTY_DECLVAR_CONTEXT(ospf, ospf);
  int idx_ipv4_number = 1;
  int idx_ipv4_prefixlen = 3;
  int idx_cost = 5;
  struct prefix_ipv4 p;
  struct in_addr area_id;
  int format;
  u_int32_t cost;

  VTY_GET_OSPF_AREA_ID (area_id, format, argv[idx_ipv4_number]->arg);
  VTY_GET_IPV4_PREFIX ("area range", p, argv[idx_ipv4_prefixlen]->arg);

  ospf_area_range_set (ospf, area_id, &p, OSPF_AREA_RANGE_ADVERTISE);

  VTY_GET_INTEGER ("range cost", cost, argv[idx_cost]->arg);
  ospf_area_range_cost_set (ospf, area_id, &p, cost);

  return CMD_SUCCESS;
}

DEFUN (ospf_area_range_not_advertise,
       ospf_area_range_not_advertise_cmd,
       "area <A.B.C.D|(0-4294967295)> range A.B.C.D/M not-advertise",
       "OSPF area parameters\n"
       "OSPF area ID in IP address format\n"
       "OSPF area ID as a decimal value\n"
       "Summarize routes matching address/mask (border routers only)\n"
       "Area range prefix\n"
       "DoNotAdvertise this range\n")
{
  VTY_DECLVAR_CONTEXT(ospf, ospf);
  int idx_ipv4_number = 1;
  int idx_ipv4_prefixlen = 3;
  struct prefix_ipv4 p;
  struct in_addr area_id;
  int format;

  VTY_GET_OSPF_AREA_ID (area_id, format, argv[idx_ipv4_number]->arg);
  VTY_GET_IPV4_PREFIX ("area range", p, argv[idx_ipv4_prefixlen]->arg);

  ospf_area_range_set (ospf, area_id, &p, 0);

  return CMD_SUCCESS;
}

DEFUN (no_ospf_area_range,
       no_ospf_area_range_cmd,
       "no area <A.B.C.D|(0-4294967295)> range A.B.C.D/M [<cost (0-16777215)|advertise [cost (0-16777215)]|not-advertise>]",
       NO_STR
       "OSPF area parameters\n"
       "OSPF area ID in IP address format\n"
       "OSPF area ID as a decimal value\n"
       "Summarize routes matching address/mask (border routers only)\n"
       "Area range prefix\n"
       "User specified metric for this range\n"
       "Advertised metric for this range\n"
       "Advertise this range (default)\n"
       "User specified metric for this range\n"
       "Advertised metric for this range\n"
       "DoNotAdvertise this range\n")
{
  VTY_DECLVAR_CONTEXT(ospf, ospf);
  int idx_ipv4_number = 2;
  int idx_ipv4_prefixlen = 4;
  struct prefix_ipv4 p;
  struct in_addr area_id;
  int format;

  VTY_GET_OSPF_AREA_ID (area_id, format, argv[idx_ipv4_number]->arg);
  VTY_GET_IPV4_PREFIX ("area range", p, argv[idx_ipv4_prefixlen]->arg);

  ospf_area_range_unset (ospf, area_id, &p);

  return CMD_SUCCESS;
}

DEFUN (ospf_area_range_substitute,
       ospf_area_range_substitute_cmd,
       "area <A.B.C.D|(0-4294967295)> range A.B.C.D/M substitute A.B.C.D/M",
       "OSPF area parameters\n"
       "OSPF area ID in IP address format\n"
       "OSPF area ID as a decimal value\n"
       "Summarize routes matching address/mask (border routers only)\n"
       "Area range prefix\n"
       "Announce area range as another prefix\n"
       "Network prefix to be announced instead of range\n")
{
  VTY_DECLVAR_CONTEXT(ospf, ospf);
  int idx_ipv4_number = 1;
  int idx_ipv4_prefixlen = 3;
  int idx_ipv4_prefixlen_2 = 5;
  struct prefix_ipv4 p, s;
  struct in_addr area_id;
  int format;

  VTY_GET_OSPF_AREA_ID (area_id, format, argv[idx_ipv4_number]->arg);
  VTY_GET_IPV4_PREFIX ("area range", p, argv[idx_ipv4_prefixlen]->arg);
  VTY_GET_IPV4_PREFIX ("substituted network prefix", s, argv[idx_ipv4_prefixlen_2]->arg);

  ospf_area_range_substitute_set (ospf, area_id, &p, &s);

  return CMD_SUCCESS;
}

DEFUN (no_ospf_area_range_substitute,
       no_ospf_area_range_substitute_cmd,
       "no area <A.B.C.D|(0-4294967295)> range A.B.C.D/M substitute A.B.C.D/M",
       NO_STR
       "OSPF area parameters\n"
       "OSPF area ID in IP address format\n"
       "OSPF area ID as a decimal value\n"
       "Summarize routes matching address/mask (border routers only)\n"
       "Area range prefix\n"
       "Announce area range as another prefix\n"
       "Network prefix to be announced instead of range\n")
{
  VTY_DECLVAR_CONTEXT(ospf, ospf);
  int idx_ipv4_number = 2;
  int idx_ipv4_prefixlen = 4;
  int idx_ipv4_prefixlen_2 = 6;
  struct prefix_ipv4 p, s;
  struct in_addr area_id;
  int format;

  VTY_GET_OSPF_AREA_ID (area_id, format, argv[idx_ipv4_number]->arg);
  VTY_GET_IPV4_PREFIX ("area range", p, argv[idx_ipv4_prefixlen]->arg);
  VTY_GET_IPV4_PREFIX ("substituted network prefix", s, argv[idx_ipv4_prefixlen_2]->arg);

  ospf_area_range_substitute_unset (ospf, area_id, &p);

  return CMD_SUCCESS;
}


/* Command Handler Logic in VLink stuff is delicate!!

	ALTER AT YOUR OWN RISK!!!!

	Various dummy values are used to represent 'NoChange' state for
	VLink configuration NOT being changed by a VLink command, and
	special syntax is used within the command strings so that the
	typed in command verbs can be seen in the configuration command
	bacckend handler.  This is to drastically reduce the verbeage
	required to coe up with a reasonably compatible Cisco VLink command

	- Matthew Grant <grantma@anathoth.gen.nz> 
	Wed, 21 Feb 2001 15:13:52 +1300
 */

/* Configuration data for virtual links 
 */ 
struct ospf_vl_config_data {
  struct vty *vty;		/* vty stuff */
  struct in_addr area_id;	/* area ID from command line */
  int format;			/* command line area ID format */
  struct in_addr vl_peer;	/* command line vl_peer */
  int auth_type;		/* Authehntication type, if given */
  char *auth_key;		/* simple password if present */
  int crypto_key_id;		/* Cryptographic key ID */
  char *md5_key;		/* MD5 authentication key */
  int hello_interval;	        /* Obvious what these are... */
  int retransmit_interval; 
  int transmit_delay;
  int dead_interval;
};

static void
ospf_vl_config_data_init (struct ospf_vl_config_data *vl_config, 
			  struct vty *vty)
{
  memset (vl_config, 0, sizeof (struct ospf_vl_config_data));
  vl_config->auth_type = OSPF_AUTH_CMD_NOTSEEN;
  vl_config->vty = vty;
}

static struct ospf_vl_data *
ospf_find_vl_data (struct ospf *ospf, struct ospf_vl_config_data *vl_config)
{
  struct ospf_area *area;
  struct ospf_vl_data *vl_data;
  struct vty *vty;
  struct in_addr area_id;

  vty = vl_config->vty;
  area_id = vl_config->area_id;

  if (area_id.s_addr == OSPF_AREA_BACKBONE)
    {
      vty_out (vty, 
	       "Configuring VLs over the backbone is not allowed%s",
               VTY_NEWLINE);
      return NULL;
    }
  area = ospf_area_get (ospf, area_id, vl_config->format);

  if (area->external_routing != OSPF_AREA_DEFAULT)
    {
      if (vl_config->format == OSPF_AREA_ID_FORMAT_ADDRESS)
	vty_out (vty, "Area %s is %s%s",
		 inet_ntoa (area_id),
		 area->external_routing == OSPF_AREA_NSSA?"nssa":"stub",
		 VTY_NEWLINE);
      else
	vty_out (vty, "Area %ld is %s%s",
		 (u_long)ntohl (area_id.s_addr),
		 area->external_routing == OSPF_AREA_NSSA?"nssa":"stub",
		 VTY_NEWLINE);	
      return NULL;
    }
  
  if ((vl_data = ospf_vl_lookup (ospf, area, vl_config->vl_peer)) == NULL)
    {
      vl_data = ospf_vl_data_new (area, vl_config->vl_peer);
      if (vl_data->vl_oi == NULL)
	{
	  vl_data->vl_oi = ospf_vl_new (ospf, vl_data);
	  ospf_vl_add (ospf, vl_data);
	  ospf_spf_calculate_schedule (ospf, SPF_FLAG_CONFIG_CHANGE);
	}
    }
  return vl_data;
}


static int
ospf_vl_set_security (struct ospf_vl_data *vl_data,
		      struct ospf_vl_config_data *vl_config)
{
  struct crypt_key *ck;
  struct vty *vty;
  struct interface *ifp = vl_data->vl_oi->ifp;

  vty = vl_config->vty;

  if (vl_config->auth_type != OSPF_AUTH_CMD_NOTSEEN)
    {
      SET_IF_PARAM (IF_DEF_PARAMS (ifp), auth_type);
      IF_DEF_PARAMS (ifp)->auth_type = vl_config->auth_type;
    }

  if (vl_config->auth_key)
    {
      memset(IF_DEF_PARAMS (ifp)->auth_simple, 0, OSPF_AUTH_SIMPLE_SIZE+1);
      strncpy ((char *) IF_DEF_PARAMS (ifp)->auth_simple, vl_config->auth_key, 
	       OSPF_AUTH_SIMPLE_SIZE);
    }
  else if (vl_config->md5_key)
    {
      if (ospf_crypt_key_lookup (IF_DEF_PARAMS (ifp)->auth_crypt, vl_config->crypto_key_id) 
	  != NULL)
	{
	  vty_out (vty, "OSPF: Key %d already exists%s",
		   vl_config->crypto_key_id, VTY_NEWLINE);
	  return CMD_WARNING;
	}
      ck = ospf_crypt_key_new ();
      ck->key_id = vl_config->crypto_key_id;
      memset(ck->auth_key, 0, OSPF_AUTH_MD5_SIZE+1);
      strncpy ((char *) ck->auth_key, vl_config->md5_key, OSPF_AUTH_MD5_SIZE);
      
      ospf_crypt_key_add (IF_DEF_PARAMS (ifp)->auth_crypt, ck);
    }
  else if (vl_config->crypto_key_id != 0)
    {
      /* Delete a key */

      if (ospf_crypt_key_lookup (IF_DEF_PARAMS (ifp)->auth_crypt, 
				 vl_config->crypto_key_id) == NULL)
	{
	  vty_out (vty, "OSPF: Key %d does not exist%s", 
		   vl_config->crypto_key_id, VTY_NEWLINE);
	  return CMD_WARNING;
	}
      
      ospf_crypt_key_delete (IF_DEF_PARAMS (ifp)->auth_crypt, vl_config->crypto_key_id);

    }
  
  return CMD_SUCCESS;
}

static int
ospf_vl_set_timers (struct ospf_vl_data *vl_data,
		    struct ospf_vl_config_data *vl_config)
{
  struct interface *ifp = vl_data->vl_oi->ifp;
  /* Virtual Link data initialised to defaults, so only set
     if a value given */
  if (vl_config->hello_interval)
    {
      SET_IF_PARAM (IF_DEF_PARAMS (ifp), v_hello);
      IF_DEF_PARAMS (ifp)->v_hello = vl_config->hello_interval;
    }

  if (vl_config->dead_interval)
    {
      SET_IF_PARAM (IF_DEF_PARAMS (ifp), v_wait);
      IF_DEF_PARAMS (ifp)->v_wait = vl_config->dead_interval;
    }

  if (vl_config->retransmit_interval)
    {
      SET_IF_PARAM (IF_DEF_PARAMS (ifp), retransmit_interval);
      IF_DEF_PARAMS (ifp)->retransmit_interval = vl_config->retransmit_interval;
    }
  
  if (vl_config->transmit_delay)
    {
      SET_IF_PARAM (IF_DEF_PARAMS (ifp), transmit_delay);
      IF_DEF_PARAMS (ifp)->transmit_delay = vl_config->transmit_delay;
    }
  
  return CMD_SUCCESS;
}


/* The business end of all of the above */
static int
ospf_vl_set (struct ospf *ospf, struct ospf_vl_config_data *vl_config)
{
  struct ospf_vl_data *vl_data;
  int ret;

  vl_data = ospf_find_vl_data (ospf, vl_config);
  if (!vl_data)
    return CMD_WARNING;
  
  /* Process this one first as it can have a fatal result, which can
     only logically occur if the virtual link exists already
     Thus a command error does not result in a change to the
     running configuration such as unexpectedly altered timer 
     values etc.*/
  ret = ospf_vl_set_security (vl_data, vl_config);
  if (ret != CMD_SUCCESS)
    return ret;

  /* Set any time based parameters, these area already range checked */

  ret = ospf_vl_set_timers (vl_data, vl_config);
  if (ret != CMD_SUCCESS)
    return ret;

  return CMD_SUCCESS;

}

/* This stuff exists to make specifying all the alias commands A LOT simpler
 */
#define VLINK_HELPSTR_IPADDR \
       "OSPF area parameters\n" \
       "OSPF area ID in IP address format\n" \
       "OSPF area ID as a decimal value\n" \
       "Configure a virtual link\n" \
       "Router ID of the remote ABR\n"

#define VLINK_HELPSTR_AUTHTYPE_SIMPLE \
       "Enable authentication on this virtual link\n" \
       "dummy string \n" 

#define VLINK_HELPSTR_AUTHTYPE_ALL \
       VLINK_HELPSTR_AUTHTYPE_SIMPLE \
       "Use null authentication\n" \
       "Use message-digest authentication\n"

#define VLINK_HELPSTR_TIME_PARAM_NOSECS \
       "Time between HELLO packets\n" \
       "Time between retransmitting lost link state advertisements\n" \
       "Link state transmit delay\n" \
       "Interval time after which a neighbor is declared down\n"

#define VLINK_HELPSTR_TIME_PARAM \
       VLINK_HELPSTR_TIME_PARAM_NOSECS \
       "Seconds\n"

#define VLINK_HELPSTR_AUTH_SIMPLE \
       "Authentication password (key)\n" \
       "The OSPF password (key)"

#define VLINK_HELPSTR_AUTH_MD5 \
       "Message digest authentication password (key)\n" \
       "dummy string \n" \
       "Key ID\n" \
       "Use MD5 algorithm\n" \
       "The OSPF password (key)"

DEFUN (ospf_area_vlink,
       ospf_area_vlink_cmd,
       "area <A.B.C.D|(0-4294967295)> virtual-link A.B.C.D [authentication] [<message-digest|null>] [<message-digest-key (1-255) md5 KEY|authentication-key AUTH_KEY>]",
       VLINK_HELPSTR_IPADDR
       "Enable authentication on this virtual link\n" \
       "Use null authentication\n" \
       "Use message-digest authentication\n"
       "Message digest authentication password (key)\n" \
       "Key ID\n" \
       "Use MD5 algorithm\n" \
       "The OSPF password (key)")
{
  VTY_DECLVAR_CONTEXT(ospf, ospf);
  int idx_ipv4_number = 1;
  int idx_ipv4 = 3;
  struct ospf_vl_config_data vl_config;
  char auth_key[OSPF_AUTH_SIMPLE_SIZE+1];
  char md5_key[OSPF_AUTH_MD5_SIZE+1]; 
  int i;
  int ret;

  ospf_vl_config_data_init(&vl_config, vty);

  /* Read off first 2 parameters and check them */
  ret = ospf_str2area_id (argv[idx_ipv4_number]->arg, &vl_config.area_id, &vl_config.format);
  if (ret < 0)
    {
      vty_out (vty, "OSPF area ID is invalid%s", VTY_NEWLINE);
      return CMD_WARNING;
    }

  ret = inet_aton (argv[idx_ipv4]->arg, &vl_config.vl_peer);
  if (! ret)
    {
      vty_out (vty, "Please specify valid Router ID as a.b.c.d%s",
               VTY_NEWLINE);
      return CMD_WARNING;
    }

  if (argc <=4)
    {
      /* Thats all folks! - BUGS B. strikes again!!!*/

      return  ospf_vl_set (ospf, &vl_config);
    }

  /* Deal with other parameters */
  for (i=5; i < argc; i++)
    {

      /* vty_out (vty, "argv[%d]->arg - %s%s", i, argv[i]->text, VTY_NEWLINE); */

      switch (argv[i]->arg[0])
	{

	case 'a':
	  if (i >5 || strncmp (argv[i]->arg, "authentication-", 15) == 0)
	    {
	      /* authentication-key - this option can occur anywhere on 
		                      command line.  At start of command line
				      must check for authentication option. */
	      memset (auth_key, 0, OSPF_AUTH_SIMPLE_SIZE + 1);
	      strncpy (auth_key, argv[i+1]->text, OSPF_AUTH_SIMPLE_SIZE);
	      vl_config.auth_key = auth_key;
	      i++;
	    }
	  else if (strncmp (argv[i]->arg, "authentication", 14) == 0)
	    {
	      /* authentication  - this option can only occur at start
		                   of command line */
	      vl_config.auth_type = OSPF_AUTH_SIMPLE;
	      if ((i+1) < argc)
		{
		  if (strncmp (argv[i+1]->arg, "n", 1) == 0)
		    {
		      /* "authentication null" */
		      vl_config.auth_type = OSPF_AUTH_NULL;
		      i++;
		    }
		  else if (strncmp (argv[i+1]->arg, "m", 1) == 0
			   && strcmp (argv[i+1]->arg, "message-digest-") != 0)
		    {
		      /* "authentication message-digest" */ 
		      vl_config.auth_type = OSPF_AUTH_CRYPTOGRAPHIC;
		      i++;
		    }
		}
	    }
	  break;

	case 'm':
	  /* message-digest-key */
	  i++;
	  if (i < argc)
	    {
	      vl_config.crypto_key_id = strtol (argv[i]->arg, NULL, 10);
	      if (vl_config.crypto_key_id < 0)
		return CMD_WARNING;
	      i++;
	      if (i < argc)
		{
		  memset(md5_key, 0, OSPF_AUTH_MD5_SIZE+1);
		  strncpy (md5_key, argv[i]->arg, OSPF_AUTH_MD5_SIZE);
		  vl_config.md5_key = md5_key;
		}
	    }
	  else
	    vl_config.md5_key = NULL;
	  break;
	}
    }


  /* Action configuration */

  return ospf_vl_set (ospf, &vl_config);

}

DEFUN (ospf_area_vlink_intervals,
       ospf_area_vlink_intervals_cmd,
       "area <A.B.C.D|(0-4294967295)> virtual-link A.B.C.D"
       "<hello-interval|retransmit-interval|transmit-delay|dead-interval> (1-65535)"
       "[<hello-interval|retransmit-interval|transmit-delay|dead-interval> (1-65535)"
       "[<hello-interval|retransmit-interval|transmit-delay|dead-interval> (1-65535)"
       "[<hello-interval|retransmit-interval|transmit-delay|dead-interval> (1-65535)"
       "]]]",
       VLINK_HELPSTR_IPADDR
       VLINK_HELPSTR_TIME_PARAM
       VLINK_HELPSTR_TIME_PARAM
       VLINK_HELPSTR_TIME_PARAM
       VLINK_HELPSTR_TIME_PARAM)
{
  VTY_DECLVAR_CONTEXT(ospf, ospf);
  struct ospf_vl_config_data vl_config;
  int ret = 0;

  ospf_vl_config_data_init(&vl_config, vty);

  char *area_id   = argv[1]->arg;
  char *router_id = argv[3]->arg;

  ret = ospf_str2area_id (area_id, &vl_config.area_id, &vl_config.format);
  if (ret < 0)
    {
      vty_out (vty, "OSPF area ID is invalid%s", VTY_NEWLINE);
      return CMD_WARNING;
    }

  ret = inet_aton (router_id, &vl_config.vl_peer);
  if (! ret)
    {
      vty_out (vty, "Please specify valid Router ID as a.b.c.d%s", VTY_NEWLINE);
      return CMD_WARNING;
    }
  for (unsigned int i = 0; i < 4; i++)
    {
      int idx = 0;
      if (argv_find (argv, argc, "hello-interval", &idx))
        vl_config.hello_interval = strtol(argv[idx+1]->arg, NULL, 10);
      else if (argv_find (argv, argc, "retransmit-interval", &idx))
        vl_config.retransmit_interval = strtol(argv[idx+1]->arg, NULL, 10);
      else if (argv_find (argv, argc, "transmit-delay", &idx))
        vl_config.transmit_delay = strtol(argv[idx+1]->arg, NULL, 10);
      else if (argv_find (argv, argc, "dead-interval", &idx))
        vl_config.dead_interval = strtol(argv[idx+1]->arg, NULL, 10);
    }

  /* Action configuration */
  return ospf_vl_set (ospf, &vl_config);
}

DEFUN (no_ospf_area_vlink,
       no_ospf_area_vlink_cmd,
       "no area <A.B.C.D|(0-4294967295)> virtual-link A.B.C.D [authentication] [<message-digest|null>] [<message-digest-key (1-255) md5 KEY|authentication-key AUTH_KEY>]",
       NO_STR
       VLINK_HELPSTR_IPADDR
       "Enable authentication on this virtual link\n" \
       "Use null authentication\n" \
       "Use message-digest authentication\n"
       "Message digest authentication password (key)\n" \
       "Key ID\n" \
       "Use MD5 algorithm\n" \
       "The OSPF password (key)")
{
  VTY_DECLVAR_CONTEXT(ospf, ospf);
  int idx_ipv4_number = 2;
  int idx_ipv4 = 4;
  struct ospf_area *area;
  struct ospf_vl_config_data vl_config;
  struct ospf_vl_data *vl_data = NULL;
  char auth_key[OSPF_AUTH_SIMPLE_SIZE+1];
  int i;
  int ret, format;

  ospf_vl_config_data_init(&vl_config, vty);

  ret = ospf_str2area_id (argv[idx_ipv4_number]->arg, &vl_config.area_id, &format);
  if (ret < 0)
    {
      vty_out (vty, "OSPF area ID is invalid%s", VTY_NEWLINE);
      return CMD_WARNING;
    }

  area = ospf_area_lookup_by_area_id (ospf, vl_config.area_id);
  if (!area)
    {
      vty_out (vty, "Area does not exist%s", VTY_NEWLINE);
      return CMD_WARNING;
    }

  ret = inet_aton (argv[idx_ipv4]->arg, &vl_config.vl_peer);
  if (! ret)
    {
      vty_out (vty, "Please specify valid Router ID as a.b.c.d%s",
               VTY_NEWLINE);
      return CMD_WARNING;
    }

  if (argc <=5)
    {
      /* Basic VLink no command */
      /* Thats all folks! - BUGS B. strikes again!!!*/
      if ((vl_data = ospf_vl_lookup (ospf, area, vl_config.vl_peer)))
	ospf_vl_delete (ospf, vl_data);

      ospf_area_check_free (ospf, vl_config.area_id);

      return CMD_SUCCESS;
    }

  /* If we are down here, we are reseting parameters */

  /* Deal with other parameters */
  for (i=6; i < argc; i++)
    {
      /* vty_out (vty, "argv[%d] - %s%s", i, argv[i], VTY_NEWLINE); */

      switch (argv[i]->arg[0])
	{

	case 'a':
	  if (i > 2 || strncmp (argv[i]->text, "authentication-", 15) == 0)
	    {
	      /* authentication-key - this option can occur anywhere on 
		                      command line.  At start of command line
				      must check for authentication option. */
	      memset (auth_key, 0, OSPF_AUTH_SIMPLE_SIZE + 1);
	      vl_config.auth_key = auth_key;
	    }
	  else if (strncmp (argv[i]->text, "authentication", 14) == 0)
	    {
	      /* authentication  - this option can only occur at start
		                   of command line */
	      vl_config.auth_type = OSPF_AUTH_NOTSET;
	    }
	  break;

	case 'm':
	  /* message-digest-key */
	  /* Delete one key */
	  i++;
	  if (i < argc)
	    {
	      vl_config.crypto_key_id = strtol (argv[i]->arg, NULL, 10);
	      if (vl_config.crypto_key_id < 0)
		return CMD_WARNING;
	      vl_config.md5_key = NULL;
	    }
	  else
	    return CMD_WARNING;
	  break;

	}
    }


  /* Action configuration */

  return ospf_vl_set (ospf, &vl_config);
}

DEFUN (no_ospf_area_vlink_intervals,
       no_ospf_area_vlink_intervals_cmd,
       "no area <A.B.C.D|(0-4294967295)> virtual-link A.B.C.D"
       "<hello-interval|retransmit-interval|transmit-delay|dead-interval> (1-65535)"
       "[<hello-interval|retransmit-interval|transmit-delay|dead-interval> (1-65535)"
       "[<hello-interval|retransmit-interval|transmit-delay|dead-interval> (1-65535)"
       "[<hello-interval|retransmit-interval|transmit-delay|dead-interval> (1-65535)"
       "]]]",
       NO_STR
       VLINK_HELPSTR_IPADDR
       VLINK_HELPSTR_TIME_PARAM
       VLINK_HELPSTR_TIME_PARAM
       VLINK_HELPSTR_TIME_PARAM
       VLINK_HELPSTR_TIME_PARAM)
{
  VTY_DECLVAR_CONTEXT(ospf, ospf);
  struct ospf_vl_config_data vl_config;
  int ret = 0;

  ospf_vl_config_data_init(&vl_config, vty);

  char *area_id   = argv[2]->arg;
  char *router_id = argv[4]->arg;

  ret = ospf_str2area_id (area_id, &vl_config.area_id, &vl_config.format);
  if (ret < 0)
    {
      vty_out (vty, "OSPF area ID is invalid%s", VTY_NEWLINE);
      return CMD_WARNING;
    }

  ret = inet_aton (router_id, &vl_config.vl_peer);
  if (! ret)
    {
      vty_out (vty, "Please specify valid Router ID as a.b.c.d%s", VTY_NEWLINE);
      return CMD_WARNING;
    }

  for (unsigned int i = 0; i < 4; i++)
    {
      int idx = 0;
      if (argv_find (argv, argc, "hello-interval", &idx))
        vl_config.hello_interval = OSPF_HELLO_INTERVAL_DEFAULT;
      else if (argv_find (argv, argc, "retransmit-interval", &idx))
        vl_config.retransmit_interval = OSPF_RETRANSMIT_INTERVAL_DEFAULT;
      else if (argv_find (argv, argc, "transmit-delay", &idx))
        vl_config.transmit_delay = OSPF_TRANSMIT_DELAY_DEFAULT;
      else if (argv_find (argv, argc, "dead-interval", &idx))
        vl_config.dead_interval = OSPF_ROUTER_DEAD_INTERVAL_DEFAULT;
    }

  /* Action configuration */
  return ospf_vl_set (ospf, &vl_config);
}

DEFUN (ospf_area_shortcut,
       ospf_area_shortcut_cmd,
       "area <A.B.C.D|(0-4294967295)> shortcut <default|enable|disable>",
       "OSPF area parameters\n"
       "OSPF area ID in IP address format\n"
       "OSPF area ID as a decimal value\n"
       "Configure the area's shortcutting mode\n"
       "Set default shortcutting behavior\n"
       "Enable shortcutting through the area\n"
       "Disable shortcutting through the area\n")
{
  VTY_DECLVAR_CONTEXT(ospf, ospf);
  int idx_ipv4_number = 1;
  int idx_enable_disable = 3;
  struct ospf_area *area;
  struct in_addr area_id;
  int mode;
  int format;

  VTY_GET_OSPF_AREA_ID_NO_BB ("shortcut", area_id, format, argv[idx_ipv4_number]->arg);

  area = ospf_area_get (ospf, area_id, format);

  if (strncmp (argv[idx_enable_disable]->arg, "de", 2) == 0)
    mode = OSPF_SHORTCUT_DEFAULT;
  else if (strncmp (argv[idx_enable_disable]->arg, "di", 2) == 0)
    mode = OSPF_SHORTCUT_DISABLE;
  else if (strncmp (argv[idx_enable_disable]->arg, "e", 1) == 0)
    mode = OSPF_SHORTCUT_ENABLE;
  else
    return CMD_WARNING;

  ospf_area_shortcut_set (ospf, area, mode);

  if (ospf->abr_type != OSPF_ABR_SHORTCUT)
    vty_out (vty, "Shortcut area setting will take effect "
	     "only when the router is configured as Shortcut ABR%s",
	     VTY_NEWLINE);

  return CMD_SUCCESS;
}

DEFUN (no_ospf_area_shortcut,
       no_ospf_area_shortcut_cmd,
       "no area <A.B.C.D|(0-4294967295)> shortcut <enable|disable>",
       NO_STR
       "OSPF area parameters\n"
       "OSPF area ID in IP address format\n"
       "OSPF area ID as a decimal value\n"
       "Deconfigure the area's shortcutting mode\n"
       "Deconfigure enabled shortcutting through the area\n"
       "Deconfigure disabled shortcutting through the area\n")
{
  VTY_DECLVAR_CONTEXT(ospf, ospf);
  int idx_ipv4_number = 2;
  struct ospf_area *area;
  struct in_addr area_id;
  int format;

  VTY_GET_OSPF_AREA_ID_NO_BB ("shortcut", area_id, format, argv[idx_ipv4_number]->arg);

  area = ospf_area_lookup_by_area_id (ospf, area_id);
  if (!area)
    return CMD_SUCCESS;

  ospf_area_shortcut_unset (ospf, area);

  return CMD_SUCCESS;
}


DEFUN (ospf_area_stub,
       ospf_area_stub_cmd,
       "area <A.B.C.D|(0-4294967295)> stub",
       "OSPF area parameters\n"
       "OSPF area ID in IP address format\n"
       "OSPF area ID as a decimal value\n"
       "Configure OSPF area as stub\n")
{
  VTY_DECLVAR_CONTEXT(ospf, ospf);
  int idx_ipv4_number = 1;
  struct in_addr area_id;
  int ret, format;

  VTY_GET_OSPF_AREA_ID_NO_BB ("stub", area_id, format, argv[idx_ipv4_number]->arg);

  ret = ospf_area_stub_set (ospf, area_id);
  if (ret == 0)
    {
      vty_out (vty, "First deconfigure all virtual link through this area%s",
	       VTY_NEWLINE);
      return CMD_WARNING;
    }

  ospf_area_no_summary_unset (ospf, area_id);

  return CMD_SUCCESS;
}

DEFUN (ospf_area_stub_no_summary,
       ospf_area_stub_no_summary_cmd,
       "area <A.B.C.D|(0-4294967295)> stub no-summary",
       "OSPF stub parameters\n"
       "OSPF area ID in IP address format\n"
       "OSPF area ID as a decimal value\n"
       "Configure OSPF area as stub\n"
       "Do not inject inter-area routes into stub\n")
{
  VTY_DECLVAR_CONTEXT(ospf, ospf);
  int idx_ipv4_number = 1;
  struct in_addr area_id;
  int ret, format;

  VTY_GET_OSPF_AREA_ID_NO_BB ("stub", area_id, format, argv[idx_ipv4_number]->arg);

  ret = ospf_area_stub_set (ospf, area_id);
  if (ret == 0)
    {
      vty_out (vty, "%% Area cannot be stub as it contains a virtual link%s",
	       VTY_NEWLINE);
      return CMD_WARNING;
    }

  ospf_area_no_summary_set (ospf, area_id);

  return CMD_SUCCESS;
}

DEFUN (no_ospf_area_stub,
       no_ospf_area_stub_cmd,
       "no area <A.B.C.D|(0-4294967295)> stub",
       NO_STR
       "OSPF area parameters\n"
       "OSPF area ID in IP address format\n"
       "OSPF area ID as a decimal value\n"
       "Configure OSPF area as stub\n")
{
  VTY_DECLVAR_CONTEXT(ospf, ospf);
  int idx_ipv4_number = 2;
  struct in_addr area_id;
  int format;

  VTY_GET_OSPF_AREA_ID_NO_BB ("stub", area_id, format, argv[idx_ipv4_number]->arg);

  ospf_area_stub_unset (ospf, area_id);
  ospf_area_no_summary_unset (ospf, area_id);

  return CMD_SUCCESS;
}

DEFUN (no_ospf_area_stub_no_summary,
       no_ospf_area_stub_no_summary_cmd,
       "no area <A.B.C.D|(0-4294967295)> stub no-summary",
       NO_STR
       "OSPF area parameters\n"
       "OSPF area ID in IP address format\n"
       "OSPF area ID as a decimal value\n"
       "Configure OSPF area as stub\n"
       "Do not inject inter-area routes into area\n")
{
  VTY_DECLVAR_CONTEXT(ospf, ospf);
  int idx_ipv4_number = 2;
  struct in_addr area_id;
  int format;

  VTY_GET_OSPF_AREA_ID_NO_BB ("stub", area_id, format, argv[idx_ipv4_number]->arg);
  ospf_area_no_summary_unset (ospf, area_id);

  return CMD_SUCCESS;
}

static int
ospf_area_nssa_cmd_handler (struct vty *vty, int argc, struct cmd_token **argv,
                            int nosum)
{
  VTY_DECLVAR_CONTEXT(ospf, ospf);
  struct in_addr area_id;
  int ret, format;

  VTY_GET_OSPF_AREA_ID_NO_BB ("NSSA", area_id, format, argv[1]->arg);

  ret = ospf_area_nssa_set (ospf, area_id);
  if (ret == 0)
    {
      vty_out (vty, "%% Area cannot be nssa as it contains a virtual link%s",
	       VTY_NEWLINE);
      return CMD_WARNING;
    }

  if (argc > 3)
    {
      if (strncmp (argv[3]->text, "translate-c", 11) == 0)
        ospf_area_nssa_translator_role_set (ospf, area_id,
					    OSPF_NSSA_ROLE_CANDIDATE);
      else if (strncmp (argv[3]->text, "translate-n", 11) == 0)
        ospf_area_nssa_translator_role_set (ospf, area_id,
					    OSPF_NSSA_ROLE_NEVER);
      else if (strncmp (argv[3]->text, "translate-a", 11) == 0)
        ospf_area_nssa_translator_role_set (ospf, area_id,
					    OSPF_NSSA_ROLE_ALWAYS);
    }
  else
    {
      ospf_area_nssa_translator_role_set (ospf, area_id,
                        OSPF_NSSA_ROLE_CANDIDATE);
    }

  if (nosum)
    ospf_area_no_summary_set (ospf, area_id);
  else
    ospf_area_no_summary_unset (ospf, area_id);

  ospf_schedule_abr_task (ospf);
    
  return CMD_SUCCESS;
}

DEFUN (ospf_area_nssa_translate_no_summary,
       ospf_area_nssa_translate_no_summary_cmd,
       "area <A.B.C.D|(0-4294967295)> nssa <translate-candidate|translate-never|translate-always> no-summary",
       "OSPF area parameters\n"
       "OSPF area ID in IP address format\n"
       "OSPF area ID as a decimal value\n"
       "Configure OSPF area as nssa\n"
       "Configure NSSA-ABR for translate election (default)\n"
       "Configure NSSA-ABR to never translate\n"
       "Configure NSSA-ABR to always translate\n"
       "Do not inject inter-area routes into nssa\n")
{
   return ospf_area_nssa_cmd_handler (vty, argc, argv, 1);
}

DEFUN (ospf_area_nssa_translate,
       ospf_area_nssa_translate_cmd,
       "area <A.B.C.D|(0-4294967295)> nssa <translate-candidate|translate-never|translate-always>",
       "OSPF area parameters\n"
       "OSPF area ID in IP address format\n"
       "OSPF area ID as a decimal value\n"
       "Configure OSPF area as nssa\n"
       "Configure NSSA-ABR for translate election (default)\n"
       "Configure NSSA-ABR to never translate\n"
       "Configure NSSA-ABR to always translate\n")
{
  return ospf_area_nssa_cmd_handler (vty, argc, argv, 0);
}

DEFUN (ospf_area_nssa,
       ospf_area_nssa_cmd,
       "area <A.B.C.D|(0-4294967295)> nssa",
       "OSPF area parameters\n"
       "OSPF area ID in IP address format\n"
       "OSPF area ID as a decimal value\n"
       "Configure OSPF area as nssa\n")
{
  return ospf_area_nssa_cmd_handler (vty, argc, argv, 0);
}

DEFUN (ospf_area_nssa_no_summary,
       ospf_area_nssa_no_summary_cmd,
       "area <A.B.C.D|(0-4294967295)> nssa no-summary",
       "OSPF area parameters\n"
       "OSPF area ID in IP address format\n"
       "OSPF area ID as a decimal value\n"
       "Configure OSPF area as nssa\n"
       "Do not inject inter-area routes into nssa\n")
{
  return ospf_area_nssa_cmd_handler (vty, argc, argv, 1);
}

DEFUN (no_ospf_area_nssa,
       no_ospf_area_nssa_cmd,
       "no area <A.B.C.D|(0-4294967295)> nssa [<translate-candidate|translate-never|translate-always> [no-summary]]",
       NO_STR
       "OSPF area parameters\n"
       "OSPF area ID in IP address format\n"
       "OSPF area ID as a decimal value\n"
       "Configure OSPF area as nssa\n"
       "Configure NSSA-ABR for translate election (default)\n"
       "Configure NSSA-ABR to never translate\n"
       "Configure NSSA-ABR to always translate\n"
       "Do not inject inter-area routes into nssa\n")
{
  VTY_DECLVAR_CONTEXT(ospf, ospf);
  int idx_ipv4_number = 2;
  struct in_addr area_id;
  int format;

  VTY_GET_OSPF_AREA_ID_NO_BB ("NSSA", area_id, format, argv[idx_ipv4_number]->arg);

  ospf_area_nssa_unset (ospf, area_id);
  ospf_area_no_summary_unset (ospf, area_id);

  ospf_schedule_abr_task (ospf);

  return CMD_SUCCESS;
}


DEFUN (ospf_area_default_cost,
       ospf_area_default_cost_cmd,
       "area <A.B.C.D|(0-4294967295)> default-cost (0-16777215)",
       "OSPF area parameters\n"
       "OSPF area ID in IP address format\n"
       "OSPF area ID as a decimal value\n"
       "Set the summary-default cost of a NSSA or stub area\n"
       "Stub's advertised default summary cost\n")
{
  VTY_DECLVAR_CONTEXT(ospf, ospf);
  int idx_ipv4_number = 1;
  int idx_number = 3;
  struct ospf_area *area;
  struct in_addr area_id;
  u_int32_t cost;
  int format;
  struct prefix_ipv4 p;

  VTY_GET_OSPF_AREA_ID_NO_BB ("default-cost", area_id, format, argv[idx_ipv4_number]->arg);
  VTY_GET_INTEGER_RANGE ("stub default cost", cost, argv[idx_number]->arg, 0, 16777215);

  area = ospf_area_get (ospf, area_id, format);

  if (area->external_routing == OSPF_AREA_DEFAULT)
    {
      vty_out (vty, "The area is neither stub, nor NSSA%s", VTY_NEWLINE);
      return CMD_WARNING;
    }

  area->default_cost = cost;

  p.family = AF_INET;
  p.prefix.s_addr = OSPF_DEFAULT_DESTINATION;
  p.prefixlen = 0;
  if (IS_DEBUG_OSPF_EVENT)
    zlog_debug ("ospf_abr_announce_stub_defaults(): "
                "announcing 0.0.0.0/0 to area %s",
               inet_ntoa (area->area_id));
  ospf_abr_announce_network_to_area (&p, area->default_cost, area);

  return CMD_SUCCESS;
}

DEFUN (no_ospf_area_default_cost,
       no_ospf_area_default_cost_cmd,
       "no area <A.B.C.D|(0-4294967295)> default-cost (0-16777215)",
       NO_STR
       "OSPF area parameters\n"
       "OSPF area ID in IP address format\n"
       "OSPF area ID as a decimal value\n"
       "Set the summary-default cost of a NSSA or stub area\n"
       "Stub's advertised default summary cost\n")
{
  VTY_DECLVAR_CONTEXT(ospf, ospf);
  int idx_ipv4_number = 2;
  int idx_number = 4;
  struct ospf_area *area;
  struct in_addr area_id;
  int format;
  struct prefix_ipv4 p;

  VTY_GET_OSPF_AREA_ID_NO_BB ("default-cost", area_id, format, argv[idx_ipv4_number]->arg);
  VTY_CHECK_INTEGER_RANGE ("stub default cost", argv[idx_number]->arg, 0, OSPF_LS_INFINITY);

  area = ospf_area_lookup_by_area_id (ospf, area_id);
  if (area == NULL)
    return CMD_SUCCESS;

  if (area->external_routing == OSPF_AREA_DEFAULT)
    {
      vty_out (vty, "The area is neither stub, nor NSSA%s", VTY_NEWLINE);
      return CMD_WARNING;
    }

  area->default_cost = 1;

  p.family = AF_INET;
  p.prefix.s_addr = OSPF_DEFAULT_DESTINATION;
  p.prefixlen = 0;
  if (IS_DEBUG_OSPF_EVENT)
    zlog_debug ("ospf_abr_announce_stub_defaults(): "
                "announcing 0.0.0.0/0 to area %s",
               inet_ntoa (area->area_id));
  ospf_abr_announce_network_to_area (&p, area->default_cost, area);


  ospf_area_check_free (ospf, area_id);

  return CMD_SUCCESS;
}

DEFUN (ospf_area_export_list,
       ospf_area_export_list_cmd,
       "area <A.B.C.D|(0-4294967295)> export-list NAME",
       "OSPF area parameters\n"
       "OSPF area ID in IP address format\n"
       "OSPF area ID as a decimal value\n"
       "Set the filter for networks announced to other areas\n"
       "Name of the access-list\n")
{
  VTY_DECLVAR_CONTEXT(ospf, ospf);
  int idx_ipv4_number = 1;
  struct ospf_area *area;
  struct in_addr area_id;
  int format;

  VTY_GET_OSPF_AREA_ID (area_id, format, argv[idx_ipv4_number]->arg);

  area = ospf_area_get (ospf, area_id, format);
  ospf_area_export_list_set (ospf, area, argv[3]->arg);

  return CMD_SUCCESS;
}

DEFUN (no_ospf_area_export_list,
       no_ospf_area_export_list_cmd,
       "no area <A.B.C.D|(0-4294967295)> export-list NAME",
       NO_STR
       "OSPF area parameters\n"
       "OSPF area ID in IP address format\n"
       "OSPF area ID as a decimal value\n"
       "Unset the filter for networks announced to other areas\n"
       "Name of the access-list\n")
{
  VTY_DECLVAR_CONTEXT(ospf, ospf);
  int idx_ipv4_number = 2;
  struct ospf_area *area;
  struct in_addr area_id;
  int format;

  VTY_GET_OSPF_AREA_ID (area_id, format, argv[idx_ipv4_number]->arg);

  area = ospf_area_lookup_by_area_id (ospf, area_id);
  if (area == NULL)
    return CMD_SUCCESS;

  ospf_area_export_list_unset (ospf, area);

  return CMD_SUCCESS;
}


DEFUN (ospf_area_import_list,
       ospf_area_import_list_cmd,
       "area <A.B.C.D|(0-4294967295)> import-list NAME",
       "OSPF area parameters\n"
       "OSPF area ID in IP address format\n"
       "OSPF area ID as a decimal value\n"
       "Set the filter for networks from other areas announced to the specified one\n"
       "Name of the access-list\n")
{
  VTY_DECLVAR_CONTEXT(ospf, ospf);
  int idx_ipv4_number = 1;
  struct ospf_area *area;
  struct in_addr area_id;
  int format;

  VTY_GET_OSPF_AREA_ID (area_id, format, argv[idx_ipv4_number]->arg);

  area = ospf_area_get (ospf, area_id, format);
  ospf_area_import_list_set (ospf, area, argv[3]->arg);

  return CMD_SUCCESS;
}

DEFUN (no_ospf_area_import_list,
       no_ospf_area_import_list_cmd,
       "no area <A.B.C.D|(0-4294967295)> import-list NAME",
       NO_STR
       "OSPF area parameters\n"
       "OSPF area ID in IP address format\n"
       "OSPF area ID as a decimal value\n"
       "Unset the filter for networks announced to other areas\n"
       "Name of the access-list\n")
{
  VTY_DECLVAR_CONTEXT(ospf, ospf);
  int idx_ipv4_number = 2;
  struct ospf_area *area;
  struct in_addr area_id;
  int format;

  VTY_GET_OSPF_AREA_ID (area_id, format, argv[idx_ipv4_number]->arg);

  area = ospf_area_lookup_by_area_id (ospf, area_id);
  if (area == NULL)
    return CMD_SUCCESS;

  ospf_area_import_list_unset (ospf, area);

  return CMD_SUCCESS;
}

DEFUN (ospf_area_filter_list,
       ospf_area_filter_list_cmd,
       "area <A.B.C.D|(0-4294967295)> filter-list prefix WORD <in|out>",
       "OSPF area parameters\n"
       "OSPF area ID in IP address format\n"
       "OSPF area ID as a decimal value\n"
       "Filter networks between OSPF areas\n"
       "Filter prefixes between OSPF areas\n"
       "Name of an IP prefix-list\n"
       "Filter networks sent to this area\n"
       "Filter networks sent from this area\n")
{
  VTY_DECLVAR_CONTEXT(ospf, ospf);
  int idx_ipv4_number = 1;
  int idx_word = 4;
  int idx_in_out = 5;
  struct ospf_area *area;
  struct in_addr area_id;
  struct prefix_list *plist;
  int format;

  VTY_GET_OSPF_AREA_ID (area_id, format, argv[idx_ipv4_number]->arg);

  area = ospf_area_get (ospf, area_id, format);
  plist = prefix_list_lookup (AFI_IP, argv[idx_word]->arg);
  if (strncmp (argv[idx_in_out]->arg, "in", 2) == 0)
    {
      PREFIX_LIST_IN (area) = plist;
      if (PREFIX_NAME_IN (area))
	free (PREFIX_NAME_IN (area));

      PREFIX_NAME_IN (area) = strdup (argv[idx_word]->arg);
      ospf_schedule_abr_task (ospf);
    }
  else
    {
      PREFIX_LIST_OUT (area) = plist;
      if (PREFIX_NAME_OUT (area))
	free (PREFIX_NAME_OUT (area));

      PREFIX_NAME_OUT (area) = strdup (argv[idx_word]->arg);
      ospf_schedule_abr_task (ospf);
    }

  return CMD_SUCCESS;
}

DEFUN (no_ospf_area_filter_list,
       no_ospf_area_filter_list_cmd,
       "no area <A.B.C.D|(0-4294967295)> filter-list prefix WORD <in|out>",
       NO_STR
       "OSPF area parameters\n"
       "OSPF area ID in IP address format\n"
       "OSPF area ID as a decimal value\n"
       "Filter networks between OSPF areas\n"
       "Filter prefixes between OSPF areas\n"
       "Name of an IP prefix-list\n"
       "Filter networks sent to this area\n"
       "Filter networks sent from this area\n")
{
  VTY_DECLVAR_CONTEXT(ospf, ospf);
  int idx_ipv4_number = 2;
  int idx_word = 5;
  int idx_in_out = 6;
  struct ospf_area *area;
  struct in_addr area_id;
  int format;

  VTY_GET_OSPF_AREA_ID (area_id, format, argv[idx_ipv4_number]->arg);

  if ((area = ospf_area_lookup_by_area_id (ospf, area_id)) == NULL)
    return CMD_SUCCESS;
  
  if (strncmp (argv[idx_in_out]->arg, "in", 2) == 0)
    {
      if (PREFIX_NAME_IN (area))
	if (strcmp (PREFIX_NAME_IN (area), argv[idx_word]->arg) != 0)
	  return CMD_SUCCESS;

      PREFIX_LIST_IN (area) = NULL;
      if (PREFIX_NAME_IN (area))
	free (PREFIX_NAME_IN (area));

      PREFIX_NAME_IN (area) = NULL;

      ospf_schedule_abr_task (ospf);
    }
  else
    {
      if (PREFIX_NAME_OUT (area))
	if (strcmp (PREFIX_NAME_OUT (area), argv[idx_word]->arg) != 0)
	  return CMD_SUCCESS;

      PREFIX_LIST_OUT (area) = NULL;
      if (PREFIX_NAME_OUT (area))
	free (PREFIX_NAME_OUT (area));

      PREFIX_NAME_OUT (area) = NULL;

      ospf_schedule_abr_task (ospf);
    }

  return CMD_SUCCESS;
}


DEFUN (ospf_area_authentication_message_digest,
       ospf_area_authentication_message_digest_cmd,
       "area <A.B.C.D|(0-4294967295)> authentication message-digest",
       "OSPF area parameters\n"
       "OSPF area ID in IP address format\n"
       "OSPF area ID as a decimal value\n"
       "Enable authentication\n"
       "Use message-digest authentication\n")
{
  VTY_DECLVAR_CONTEXT(ospf, ospf);
  int idx_ipv4_number = 1;
  struct ospf_area *area;
  struct in_addr area_id;
  int format;

  VTY_GET_OSPF_AREA_ID (area_id, format, argv[idx_ipv4_number]->arg);

  area = ospf_area_get (ospf, area_id, format);
  area->auth_type = OSPF_AUTH_CRYPTOGRAPHIC;

  return CMD_SUCCESS;
}

DEFUN (ospf_area_authentication,
       ospf_area_authentication_cmd,
       "area <A.B.C.D|(0-4294967295)> authentication",
       "OSPF area parameters\n"
       "OSPF area ID in IP address format\n"
       "OSPF area ID as a decimal value\n"
       "Enable authentication\n")
{
  VTY_DECLVAR_CONTEXT(ospf, ospf);
  int idx_ipv4_number = 1;
  struct ospf_area *area;
  struct in_addr area_id;
  int format;

  VTY_GET_OSPF_AREA_ID (area_id, format, argv[idx_ipv4_number]->arg);

  area = ospf_area_get (ospf, area_id, format);
  area->auth_type = OSPF_AUTH_SIMPLE;

  return CMD_SUCCESS;
}

DEFUN (no_ospf_area_authentication,
       no_ospf_area_authentication_cmd,
       "no area <A.B.C.D|(0-4294967295)> authentication",
       NO_STR
       "OSPF area parameters\n"
       "OSPF area ID in IP address format\n"
       "OSPF area ID as a decimal value\n"
       "Enable authentication\n")
{
  VTY_DECLVAR_CONTEXT(ospf, ospf);
  int idx_ipv4_number = 2;
  struct ospf_area *area;
  struct in_addr area_id;
  int format;

  VTY_GET_OSPF_AREA_ID (area_id, format, argv[idx_ipv4_number]->arg);

  area = ospf_area_lookup_by_area_id (ospf, area_id);
  if (area == NULL)
    return CMD_SUCCESS;

  area->auth_type = OSPF_AUTH_NULL;

  ospf_area_check_free (ospf, area_id);
  
  return CMD_SUCCESS;
}


DEFUN (ospf_abr_type,
       ospf_abr_type_cmd,
       "ospf abr-type <cisco|ibm|shortcut|standard>",
       "OSPF specific commands\n"
       "Set OSPF ABR type\n"
       "Alternative ABR, cisco implementation\n"
       "Alternative ABR, IBM implementation\n"
       "Shortcut ABR\n"
       "Standard behavior (RFC2328)\n")
{
  VTY_DECLVAR_CONTEXT(ospf, ospf);
  int idx_vendor = 2;
  u_char abr_type = OSPF_ABR_UNKNOWN;

  if (strncmp (argv[idx_vendor]->arg, "c", 1) == 0)
    abr_type = OSPF_ABR_CISCO;
  else if (strncmp (argv[idx_vendor]->arg, "i", 1) == 0)
    abr_type = OSPF_ABR_IBM;
  else if (strncmp (argv[idx_vendor]->arg, "sh", 2) == 0)
    abr_type = OSPF_ABR_SHORTCUT;
  else if (strncmp (argv[idx_vendor]->arg, "st", 2) == 0)
    abr_type = OSPF_ABR_STAND;
  else
    return CMD_WARNING;

  /* If ABR type value is changed, schedule ABR task. */
  if (ospf->abr_type != abr_type)
    {
      ospf->abr_type = abr_type;
      ospf_schedule_abr_task (ospf);
    }

  return CMD_SUCCESS;
}

DEFUN (no_ospf_abr_type,
       no_ospf_abr_type_cmd,
       "no ospf abr-type <cisco|ibm|shortcut|standard>",
       NO_STR
       "OSPF specific commands\n"
       "Set OSPF ABR type\n"
       "Alternative ABR, cisco implementation\n"
       "Alternative ABR, IBM implementation\n"
       "Shortcut ABR\n"
       "Standard ABR\n")
{
  VTY_DECLVAR_CONTEXT(ospf, ospf);
  int idx_vendor = 3;
  u_char abr_type = OSPF_ABR_UNKNOWN;

  if (strncmp (argv[idx_vendor]->arg, "c", 1) == 0)
    abr_type = OSPF_ABR_CISCO;
  else if (strncmp (argv[idx_vendor]->arg, "i", 1) == 0)
    abr_type = OSPF_ABR_IBM;
  else if (strncmp (argv[idx_vendor]->arg, "sh", 2) == 0)
    abr_type = OSPF_ABR_SHORTCUT;
  else if (strncmp (argv[idx_vendor]->arg, "st", 2) == 0)
    abr_type = OSPF_ABR_STAND;
  else
    return CMD_WARNING;

  /* If ABR type value is changed, schedule ABR task. */
  if (ospf->abr_type == abr_type)
    {
      ospf->abr_type = OSPF_ABR_DEFAULT;
      ospf_schedule_abr_task (ospf);
    }

  return CMD_SUCCESS;
}

DEFUN (ospf_log_adjacency_changes,
       ospf_log_adjacency_changes_cmd,
       "log-adjacency-changes",
       "Log changes in adjacency state\n")
{
  VTY_DECLVAR_CONTEXT(ospf, ospf);

  SET_FLAG(ospf->config, OSPF_LOG_ADJACENCY_CHANGES);
  UNSET_FLAG(ospf->config, OSPF_LOG_ADJACENCY_DETAIL);
  return CMD_SUCCESS;
}

DEFUN (ospf_log_adjacency_changes_detail,
       ospf_log_adjacency_changes_detail_cmd,
       "log-adjacency-changes detail",
       "Log changes in adjacency state\n"
       "Log all state changes\n")
{
  VTY_DECLVAR_CONTEXT(ospf, ospf);

  SET_FLAG(ospf->config, OSPF_LOG_ADJACENCY_CHANGES);
  SET_FLAG(ospf->config, OSPF_LOG_ADJACENCY_DETAIL);
  return CMD_SUCCESS;
}

DEFUN (no_ospf_log_adjacency_changes,
       no_ospf_log_adjacency_changes_cmd,
       "no log-adjacency-changes",
       NO_STR
       "Log changes in adjacency state\n")
{
  VTY_DECLVAR_CONTEXT(ospf, ospf);

  UNSET_FLAG(ospf->config, OSPF_LOG_ADJACENCY_DETAIL);
  UNSET_FLAG(ospf->config, OSPF_LOG_ADJACENCY_CHANGES);
  return CMD_SUCCESS;
}

DEFUN (no_ospf_log_adjacency_changes_detail,
       no_ospf_log_adjacency_changes_detail_cmd,
       "no log-adjacency-changes detail",
       NO_STR
       "Log changes in adjacency state\n"
       "Log all state changes\n")
{
  VTY_DECLVAR_CONTEXT(ospf, ospf);

  UNSET_FLAG(ospf->config, OSPF_LOG_ADJACENCY_DETAIL);
  return CMD_SUCCESS;
}

DEFUN (ospf_compatible_rfc1583,
       ospf_compatible_rfc1583_cmd,
       "compatible rfc1583",
       "OSPF compatibility list\n"
       "compatible with RFC 1583\n")
{
  VTY_DECLVAR_CONTEXT(ospf, ospf);

  if (!CHECK_FLAG (ospf->config, OSPF_RFC1583_COMPATIBLE))
    {
      SET_FLAG (ospf->config, OSPF_RFC1583_COMPATIBLE);
      ospf_spf_calculate_schedule (ospf, SPF_FLAG_CONFIG_CHANGE);
    }
  return CMD_SUCCESS;
}

DEFUN (no_ospf_compatible_rfc1583,
       no_ospf_compatible_rfc1583_cmd,
       "no compatible rfc1583",
       NO_STR
       "OSPF compatibility list\n"
       "compatible with RFC 1583\n")
{
  VTY_DECLVAR_CONTEXT(ospf, ospf);

  if (CHECK_FLAG (ospf->config, OSPF_RFC1583_COMPATIBLE))
    {
      UNSET_FLAG (ospf->config, OSPF_RFC1583_COMPATIBLE);
      ospf_spf_calculate_schedule (ospf, SPF_FLAG_CONFIG_CHANGE);
    }
  return CMD_SUCCESS;
}

ALIAS (ospf_compatible_rfc1583,
             ospf_rfc1583_flag_cmd,
             "ospf rfc1583compatibility",
             "OSPF specific commands\n"
             "Enable the RFC1583Compatibility flag\n")

ALIAS (no_ospf_compatible_rfc1583,
             no_ospf_rfc1583_flag_cmd,
             "no ospf rfc1583compatibility",
             NO_STR
             "OSPF specific commands\n"
             "Disable the RFC1583Compatibility flag\n")

static int
ospf_timers_spf_set (struct vty *vty, unsigned int delay,
                     unsigned int hold,
                     unsigned int max)
{
  VTY_DECLVAR_CONTEXT(ospf, ospf);

  ospf->spf_delay = delay;
  ospf->spf_holdtime = hold;
  ospf->spf_max_holdtime = max;
  
  return CMD_SUCCESS;
}

DEFUN (ospf_timers_min_ls_interval,
       ospf_timers_min_ls_interval_cmd,
       "timers throttle lsa all (0-5000)",
       "Adjust routing timers\n"
       "Throttling adaptive timer\n"
       "LSA delay between transmissions\n"
       "All LSA types\n"
       "Delay (msec) between sending LSAs\n")
{
  VTY_DECLVAR_CONTEXT(ospf, ospf);
  int idx_number = 4;
  unsigned int interval;

  if (argc != 1)
    {
      vty_out (vty, "Insufficient arguments%s", VTY_NEWLINE);
      return CMD_WARNING;
    }

  VTY_GET_INTEGER ("LSA interval", interval, argv[idx_number]->arg);

  ospf->min_ls_interval = interval;

  return CMD_SUCCESS;
}

DEFUN (no_ospf_timers_min_ls_interval,
       no_ospf_timers_min_ls_interval_cmd,
       "no timers throttle lsa all [(0-5000)]",
       NO_STR
       "Adjust routing timers\n"
       "Throttling adaptive timer\n"
       "LSA delay between transmissions\n"
       "All LSA types\n"
       "Delay (msec) between sending LSAs\n")
{
  VTY_DECLVAR_CONTEXT(ospf, ospf);
  ospf->min_ls_interval = OSPF_MIN_LS_INTERVAL;

  return CMD_SUCCESS;
}


DEFUN (ospf_timers_min_ls_arrival,
       ospf_timers_min_ls_arrival_cmd,
       "timers lsa arrival (0-1000)",
       "Adjust routing timers\n"
       "Throttling link state advertisement delays\n"
       "OSPF minimum arrival interval delay\n"
       "Delay (msec) between accepted LSAs\n")
{
  VTY_DECLVAR_CONTEXT(ospf, ospf);
  int idx_number = 3;
  unsigned int arrival;

  if (argc != 1)
    {
      vty_out (vty, "Insufficient arguments%s", VTY_NEWLINE);
      return CMD_WARNING;
    }

  VTY_GET_INTEGER_RANGE ("minimum LSA inter-arrival time", arrival, argv[idx_number]->arg, 0, 1000);

  ospf->min_ls_arrival = arrival;

  return CMD_SUCCESS;
}

DEFUN (no_ospf_timers_min_ls_arrival,
       no_ospf_timers_min_ls_arrival_cmd,
       "no timers lsa arrival [(0-1000)]",
       NO_STR
       "Adjust routing timers\n"
       "Throttling link state advertisement delays\n"
       "OSPF minimum arrival interval delay\n"
       "Delay (msec) between accepted LSAs\n")
{
  VTY_DECLVAR_CONTEXT(ospf, ospf);

  ospf->min_ls_arrival = OSPF_MIN_LS_ARRIVAL;

  return CMD_SUCCESS;
}


DEFUN (ospf_timers_throttle_spf,
       ospf_timers_throttle_spf_cmd,
       "timers throttle spf (0-600000) (0-600000) (0-600000)",
       "Adjust routing timers\n"
       "Throttling adaptive timer\n"
       "OSPF SPF timers\n"
       "Delay (msec) from first change received till SPF calculation\n"
       "Initial hold time (msec) between consecutive SPF calculations\n"
       "Maximum hold time (msec)\n")
{
  int idx_number = 3;
  int idx_number_2 = 4;
  int idx_number_3 = 5;
  unsigned int delay, hold, max;
  
  if (argc != 3)
    {
      vty_out (vty, "Insufficient arguments%s", VTY_NEWLINE);
      return CMD_WARNING;
    }
  
  VTY_GET_INTEGER_RANGE ("SPF delay timer", delay, argv[idx_number]->arg, 0, 600000);
  VTY_GET_INTEGER_RANGE ("SPF hold timer", hold, argv[idx_number_2]->arg, 0, 600000);
  VTY_GET_INTEGER_RANGE ("SPF max-hold timer", max, argv[idx_number_3]->arg, 0, 600000);
  
  return ospf_timers_spf_set (vty, delay, hold, max);
}

DEFUN (no_ospf_timers_throttle_spf,
       no_ospf_timers_throttle_spf_cmd,
       "no timers throttle spf [(0-600000)(0-600000)(0-600000)]",
       NO_STR
       "Adjust routing timers\n"
       "Throttling adaptive timer\n"
       "OSPF SPF timers\n"
       "Delay (msec) from first change received till SPF calculation\n"
       "Initial hold time (msec) between consecutive SPF calculations\n"
       "Maximum hold time (msec)\n")
{
  return ospf_timers_spf_set (vty,
                              OSPF_SPF_DELAY_DEFAULT,
                              OSPF_SPF_HOLDTIME_DEFAULT,
                              OSPF_SPF_MAX_HOLDTIME_DEFAULT);
}


DEFUN (ospf_timers_lsa,
       ospf_timers_lsa_cmd,
       "timers lsa min-arrival (0-600000)",
       "Adjust routing timers\n"
       "OSPF LSA timers\n"
       "Minimum delay in receiving new version of a LSA\n"
       "Delay in milliseconds\n")
{
  VTY_DECLVAR_CONTEXT(ospf, ospf);
  int idx_number = 3;
  unsigned int minarrival;

  if (argc != 1)
    {
      vty_out (vty, "Insufficient number of arguments%s", VTY_NEWLINE);
      return CMD_WARNING;
    }

  VTY_GET_INTEGER ("LSA min-arrival", minarrival, argv[idx_number]->arg);

  ospf->min_ls_arrival = minarrival;

  return CMD_SUCCESS;
}

DEFUN (no_ospf_timers_lsa,
       no_ospf_timers_lsa_cmd,
       "no timers lsa min-arrival [(0-600000)]",
       NO_STR
       "Adjust routing timers\n"
       "OSPF LSA timers\n"
       "Minimum delay in receiving new version of a LSA\n"
       "Delay in milliseconds\n")
{
  VTY_DECLVAR_CONTEXT(ospf, ospf);
  unsigned int minarrival;

  if (argc > 4)
    {
      VTY_GET_INTEGER ("LSA min-arrival", minarrival, argv[4]->arg);

      if (ospf->min_ls_arrival != minarrival ||
	  minarrival == OSPF_MIN_LS_ARRIVAL)
	return CMD_SUCCESS;
    }

  ospf->min_ls_arrival = OSPF_MIN_LS_ARRIVAL;

  return CMD_SUCCESS;
}

DEFUN (ospf_neighbor,
       ospf_neighbor_cmd,
       "neighbor A.B.C.D [priority (0-255) [poll-interval (1-65535)]]",
       NEIGHBOR_STR
       "Neighbor IP address\n"
       "Neighbor Priority\n"
       "Priority\n"
       "Dead Neighbor Polling interval\n"
       "Seconds\n")
{
  VTY_DECLVAR_CONTEXT(ospf, ospf);
  int idx_ipv4 = 1;
  int idx_pri = 3;
  int idx_poll = 5;
  struct in_addr nbr_addr;
  unsigned int priority = OSPF_NEIGHBOR_PRIORITY_DEFAULT;
  unsigned int interval = OSPF_POLL_INTERVAL_DEFAULT;

  VTY_GET_IPV4_ADDRESS ("neighbor address", nbr_addr, argv[idx_ipv4]->arg);

  if (argc > 2)
    VTY_GET_INTEGER_RANGE ("neighbor priority", priority, argv[idx_pri]->arg, 0, 255);

  if (argc > 4)
    VTY_GET_INTEGER_RANGE ("poll interval", interval, argv[idx_poll]->arg, 1, 65535);

  ospf_nbr_nbma_set (ospf, nbr_addr);

  if (argc > 2)
    ospf_nbr_nbma_priority_set (ospf, nbr_addr, priority);

  if (argc > 4)
    ospf_nbr_nbma_poll_interval_set (ospf, nbr_addr, interval);

  return CMD_SUCCESS;
}

DEFUN (ospf_neighbor_poll_interval,
       ospf_neighbor_poll_interval_cmd,
       "neighbor A.B.C.D poll-interval (1-65535) [priority (0-255)]",
       NEIGHBOR_STR
       "Neighbor IP address\n"
       "Dead Neighbor Polling interval\n"
       "Seconds\n"
       "OSPF priority of non-broadcast neighbor\n"
       "Priority\n")
{
  VTY_DECLVAR_CONTEXT(ospf, ospf);
  int idx_ipv4 = 1;
  int idx_poll = 3;
  int idx_pri = 5;
  struct in_addr nbr_addr;
  unsigned int priority = OSPF_NEIGHBOR_PRIORITY_DEFAULT;
  unsigned int interval = OSPF_POLL_INTERVAL_DEFAULT;

  VTY_GET_IPV4_ADDRESS ("neighbor address", nbr_addr, argv[idx_ipv4]->arg);

  VTY_GET_INTEGER_RANGE ("poll interval", interval, argv[idx_poll]->arg, 1, 65535);

  if (argc > 4)
    VTY_GET_INTEGER_RANGE ("neighbor priority", priority, argv[idx_pri]->arg, 0, 255);

  ospf_nbr_nbma_set (ospf, nbr_addr);
  ospf_nbr_nbma_poll_interval_set (ospf, nbr_addr, interval);

  if (argc > 4)
    ospf_nbr_nbma_priority_set (ospf, nbr_addr, priority);

  return CMD_SUCCESS;
}

DEFUN (no_ospf_neighbor,
       no_ospf_neighbor_cmd,
       "no neighbor A.B.C.D [priority (0-255) [poll-interval (1-65525)]]",
       NO_STR
       NEIGHBOR_STR
       "Neighbor IP address\n"
       "Neighbor Priority\n"
       "Priority\n"
       "Dead Neighbor Polling interval\n"
       "Seconds\n")
{
  VTY_DECLVAR_CONTEXT(ospf, ospf);
  int idx_ipv4 = 2;
  struct in_addr nbr_addr;

  VTY_GET_IPV4_ADDRESS ("neighbor address", nbr_addr, argv[idx_ipv4]->arg);

  (void)ospf_nbr_nbma_unset (ospf, nbr_addr);

  return CMD_SUCCESS;
}

DEFUN (no_ospf_neighbor_poll,
       no_ospf_neighbor_poll_cmd,
       "no neighbor A.B.C.D poll-interval (1-65535) [priority (0-255)]",
       NO_STR
       NEIGHBOR_STR
       "Neighbor IP address\n"
       "Dead Neighbor Polling interval\n"
       "Seconds\n"
       "Neighbor Priority\n"
       "Priority\n")
{
  VTY_DECLVAR_CONTEXT(ospf, ospf);
  int idx_ipv4 = 2;
  struct in_addr nbr_addr;

  VTY_GET_IPV4_ADDRESS ("neighbor address", nbr_addr, argv[idx_ipv4]->arg);

  (void)ospf_nbr_nbma_unset (ospf, nbr_addr);

  return CMD_SUCCESS;
}

DEFUN (ospf_refresh_timer,
       ospf_refresh_timer_cmd,
       "refresh timer (10-1800)",
       "Adjust refresh parameters\n"
       "Set refresh timer\n"
       "Timer value in seconds\n")
{
  VTY_DECLVAR_CONTEXT(ospf, ospf);
  int idx_number = 2;
  unsigned int interval;

  VTY_GET_INTEGER_RANGE ("refresh timer", interval, argv[idx_number]->arg, 10, 1800);
  interval = (interval / OSPF_LSA_REFRESHER_GRANULARITY) * OSPF_LSA_REFRESHER_GRANULARITY;

  ospf_timers_refresh_set (ospf, interval);

  return CMD_SUCCESS;
}

DEFUN (no_ospf_refresh_timer,
       no_ospf_refresh_timer_val_cmd,
       "no refresh timer [(10-1800)]",
       NO_STR
       "Adjust refresh parameters\n"
       "Unset refresh timer\n"
       "Timer value in seconds\n")
{
  VTY_DECLVAR_CONTEXT(ospf, ospf);
  int idx_number = 3;
  unsigned int interval;

  if (argc == 1)
    {
      VTY_GET_INTEGER_RANGE ("refresh timer", interval, argv[idx_number]->arg, 10, 1800);
  
      if (ospf->lsa_refresh_interval != interval ||
	  interval == OSPF_LSA_REFRESH_INTERVAL_DEFAULT)
	return CMD_SUCCESS;
    }

  ospf_timers_refresh_unset (ospf);

  return CMD_SUCCESS;
}


DEFUN (ospf_auto_cost_reference_bandwidth,
       ospf_auto_cost_reference_bandwidth_cmd,
       "auto-cost reference-bandwidth (1-4294967)",
       "Calculate OSPF interface cost according to bandwidth\n"
       "Use reference bandwidth method to assign OSPF cost\n"
       "The reference bandwidth in terms of Mbits per second\n")
{
  VTY_DECLVAR_CONTEXT(ospf, ospf);
  int idx_number = 2;
  u_int32_t refbw;
  struct listnode *node;
  struct interface *ifp;

  refbw = strtol (argv[idx_number]->arg, NULL, 10);
  if (refbw < 1 || refbw > 4294967)
    {
      vty_out (vty, "reference-bandwidth value is invalid%s", VTY_NEWLINE);
      return CMD_WARNING;
    }

  /* If reference bandwidth is changed. */
  if ((refbw) == ospf->ref_bandwidth)
    return CMD_SUCCESS;
  
  ospf->ref_bandwidth = refbw;
  for (ALL_LIST_ELEMENTS_RO (om->iflist, node, ifp))
    ospf_if_recalculate_output_cost (ifp);
  
  return CMD_SUCCESS;
}

DEFUN (no_ospf_auto_cost_reference_bandwidth,
       no_ospf_auto_cost_reference_bandwidth_cmd,
       "no auto-cost reference-bandwidth [(1-4294967)]",
       NO_STR
       "Calculate OSPF interface cost according to bandwidth\n"
       "Use reference bandwidth method to assign OSPF cost\n"
       "The reference bandwidth in terms of Mbits per second\n")
{
  VTY_DECLVAR_CONTEXT(ospf, ospf);
  struct listnode *node, *nnode;
  struct interface *ifp;

  if (ospf->ref_bandwidth == OSPF_DEFAULT_REF_BANDWIDTH)
    return CMD_SUCCESS;
  
  ospf->ref_bandwidth = OSPF_DEFAULT_REF_BANDWIDTH;
  vty_out (vty, "%% OSPF: Reference bandwidth is changed.%s", VTY_NEWLINE);
  vty_out (vty, "        Please ensure reference bandwidth is consistent across all routers%s", VTY_NEWLINE);

  for (ALL_LIST_ELEMENTS (om->iflist, node, nnode, ifp))
    ospf_if_recalculate_output_cost (ifp);
      
  return CMD_SUCCESS;
}

DEFUN (ospf_write_multiplier,
       ospf_write_multiplier_cmd,
       "ospf write-multiplier (1-100)",
       "OSPF specific commands\n"
       "Write multiplier\n"
       "Maximum number of interface serviced per write\n")
{
  VTY_DECLVAR_CONTEXT(ospf, ospf);
  int idx_number;
  u_int32_t write_oi_count;

  if (argc == 3)
    idx_number = 2;
  else
    idx_number = 1;

  write_oi_count = strtol (argv[idx_number]->arg, NULL, 10);
  if (write_oi_count < 1 || write_oi_count > 100)
    {
      vty_out (vty, "write-multiplier value is invalid%s", VTY_NEWLINE);
      return CMD_WARNING;
    }

  ospf->write_oi_count = write_oi_count;
  return CMD_SUCCESS;
}

ALIAS (ospf_write_multiplier,
             write_multiplier_cmd,
             "write-multiplier (1-100)",
             "Write multiplier\n"
             "Maximum number of interface serviced per write\n")

DEFUN (no_ospf_write_multiplier,
       no_ospf_write_multiplier_cmd,
       "no ospf write-multiplier (1-100)",
       NO_STR
       "OSPF specific commands\n"
       "Write multiplier\n"
       "Maximum number of interface serviced per write\n")
{
  VTY_DECLVAR_CONTEXT(ospf, ospf);

  ospf->write_oi_count = OSPF_WRITE_INTERFACE_COUNT_DEFAULT;
  return CMD_SUCCESS;
}

ALIAS (no_ospf_write_multiplier,
             no_write_multiplier_cmd,
             "no write-multiplier (1-100)",
             NO_STR
             "Write multiplier\n"
             "Maximum number of interface serviced per write\n")

const char *ospf_abr_type_descr_str[] = 
{
  "Unknown",
  "Standard (RFC2328)",
  "Alternative IBM",
  "Alternative Cisco",
  "Alternative Shortcut"
};

const char *ospf_shortcut_mode_descr_str[] = 
{
  "Default",
  "Enabled",
  "Disabled"
};

static void
show_ip_ospf_area (struct vty *vty, struct ospf_area *area, json_object *json_areas, u_char use_json)
{
  json_object *json_area = NULL;

  if (use_json)
    json_area = json_object_new_object();

  /* Show Area ID. */
  if (!use_json)
    vty_out (vty, " Area ID: %s", inet_ntoa (area->area_id));

  /* Show Area type/mode. */
  if (OSPF_IS_AREA_BACKBONE (area))
    {
      if (use_json)
        json_object_boolean_true_add(json_area, "backbone");
      else
        vty_out (vty, " (Backbone)%s", VTY_NEWLINE);
    }
  else
    {
      if (use_json)
        {
          if (area->external_routing == OSPF_AREA_STUB)
            {
              if (area->no_summary)
                json_object_boolean_true_add(json_area, "stubNoSummary");
              if (area->shortcut_configured)
                json_object_boolean_true_add(json_area, "stubShortcut");
            }
          else if (area->external_routing == OSPF_AREA_NSSA)
            {
              if (area->no_summary)
                json_object_boolean_true_add(json_area, "nssaNoSummary");
              if (area->shortcut_configured)
                json_object_boolean_true_add(json_area, "nssaShortcut");
            }

          json_object_string_add(json_area,"shortcuttingMode",
                                 ospf_shortcut_mode_descr_str[area->shortcut_configured]);
          if (area->shortcut_capability)
            json_object_boolean_true_add(json_area,"sBitConcensus");
        }
      else
        {
          if (area->external_routing == OSPF_AREA_STUB)
            vty_out (vty, " (Stub%s%s)",
                     area->no_summary ? ", no summary" : "",
                     area->shortcut_configured ? "; " : "");
          else if (area->external_routing == OSPF_AREA_NSSA)
            vty_out (vty, " (NSSA%s%s)",
                     area->no_summary ? ", no summary" : "",
                     area->shortcut_configured ? "; " : "");

          vty_out (vty, "%s", VTY_NEWLINE);
          vty_out (vty, "   Shortcutting mode: %s",
                   ospf_shortcut_mode_descr_str[area->shortcut_configured]);
          vty_out (vty, ", S-bit consensus: %s%s",
                   area->shortcut_capability ? "ok" : "no", VTY_NEWLINE);
        }
    }

  /* Show number of interfaces */
  if (use_json)
    {
      json_object_int_add(json_area, "areaIfTotalCounter", listcount (area->oiflist));
      json_object_int_add(json_area, "areaIfActiveCounter", area->act_ints);
    }
  else
    vty_out (vty, "   Number of interfaces in this area: Total: %d, "
             "Active: %d%s", listcount (area->oiflist),
             area->act_ints, VTY_NEWLINE);

  if (area->external_routing == OSPF_AREA_NSSA)
    {
      if (use_json)
        {
          json_object_boolean_true_add(json_area, "nssa");
          if (! IS_OSPF_ABR (area->ospf))
            json_object_boolean_false_add(json_area, "abr");
          else if (area->NSSATranslatorState)
            {
              json_object_boolean_true_add(json_area, "abr");
              if (area->NSSATranslatorRole == OSPF_NSSA_ROLE_CANDIDATE)
                json_object_boolean_true_add(json_area, "nssaTranslatorElected");
              else if (area->NSSATranslatorRole == OSPF_NSSA_ROLE_ALWAYS)
                json_object_boolean_true_add(json_area, "nssaTranslatorAlways");
            }
          else
            {
              json_object_boolean_true_add(json_area, "abr");
              if (area->NSSATranslatorRole == OSPF_NSSA_ROLE_CANDIDATE)
                json_object_boolean_false_add(json_area, "nssaTranslatorElected");
              else
                json_object_boolean_true_add(json_area, "nssaTranslatorNever");
            }
        }
      else
        {
          vty_out (vty, "   It is an NSSA configuration. %s   Elected NSSA/ABR performs type-7/type-5 LSA translation. %s", VTY_NEWLINE, VTY_NEWLINE);
          if (! IS_OSPF_ABR (area->ospf))
            vty_out (vty, "   It is not ABR, therefore not Translator. %s",
                     VTY_NEWLINE);
          else if (area->NSSATranslatorState)
            {
              vty_out (vty, "   We are an ABR and ");
              if (area->NSSATranslatorRole == OSPF_NSSA_ROLE_CANDIDATE)
                vty_out (vty, "the NSSA Elected Translator. %s",
                         VTY_NEWLINE);
              else if (area->NSSATranslatorRole == OSPF_NSSA_ROLE_ALWAYS)
                vty_out (vty, "always an NSSA Translator. %s",
                         VTY_NEWLINE);
            }
          else
            {
              vty_out (vty, "   We are an ABR, but ");
              if (area->NSSATranslatorRole == OSPF_NSSA_ROLE_CANDIDATE)
                vty_out (vty, "not the NSSA Elected Translator. %s",
                         VTY_NEWLINE);
              else
                vty_out (vty, "never an NSSA Translator. %s",
                         VTY_NEWLINE);
            }
        }
    }

  /* Stub-router state for this area */
  if (CHECK_FLAG (area->stub_router_state, OSPF_AREA_IS_STUB_ROUTED))
    {
      char timebuf[OSPF_TIME_DUMP_SIZE];

      if (use_json)
        {
          json_object_boolean_true_add(json_area, "originStubMaxDistRouterLsa");
          if (CHECK_FLAG(area->stub_router_state, OSPF_AREA_ADMIN_STUB_ROUTED))
            json_object_boolean_true_add(json_area, "indefiniteActiveAdmin");
          if (area->t_stub_router)
            {
              long time_store;
              time_store = monotime_until(&area->t_stub_router->u.sands, NULL) / 1000LL;
              json_object_int_add(json_area, "activeStartupRemainderMsecs", time_store);
            }
        }
      else
        {
          vty_out (vty, "   Originating stub / maximum-distance Router-LSA%s",
                   VTY_NEWLINE);
          if (CHECK_FLAG(area->stub_router_state, OSPF_AREA_ADMIN_STUB_ROUTED))
            vty_out (vty, "     Administratively activated (indefinitely)%s",
                     VTY_NEWLINE);
          if (area->t_stub_router)
            vty_out (vty, "     Active from startup, %s remaining%s",
                     ospf_timer_dump (area->t_stub_router, timebuf,
                                      sizeof(timebuf)), VTY_NEWLINE);
        }
    }

  if (use_json)
    {
      /* Show number of fully adjacent neighbors. */
      json_object_int_add(json_area, "nbrFullAdjacentCounter", area->full_nbrs);

      /* Show authentication type. */
      if (area->auth_type == OSPF_AUTH_NULL)
        json_object_string_add(json_area, "authentication", "authenticationNone");
      else if (area->auth_type == OSPF_AUTH_SIMPLE)
        json_object_string_add(json_area, "authentication", "authenticationSimplePassword");
      else if (area->auth_type == OSPF_AUTH_CRYPTOGRAPHIC)
        json_object_string_add(json_area, "authentication", "authenticationMessageDigest");

      if (!OSPF_IS_AREA_BACKBONE (area))
        json_object_int_add(json_area, "virtualAdjacenciesPassingCounter", area->full_vls);

      /* Show SPF calculation times. */
      json_object_int_add(json_area, "spfExecutedCounter", area->spf_calculation);
      json_object_int_add(json_area, "lsaNumber", area->lsdb->total);
      json_object_int_add(json_area, "lsaRouterNumber", ospf_lsdb_count (area->lsdb, OSPF_ROUTER_LSA));
      json_object_int_add(json_area, "lsaRouterChecksum", ospf_lsdb_checksum (area->lsdb, OSPF_ROUTER_LSA));
      json_object_int_add(json_area, "lsaNetworkNumber", ospf_lsdb_count (area->lsdb, OSPF_NETWORK_LSA));
      json_object_int_add(json_area, "lsaNetworkChecksum", ospf_lsdb_checksum (area->lsdb, OSPF_NETWORK_LSA));
      json_object_int_add(json_area, "lsaSummaryNumber", ospf_lsdb_count (area->lsdb, OSPF_SUMMARY_LSA));
      json_object_int_add(json_area, "lsaSummaryChecksum", ospf_lsdb_checksum (area->lsdb, OSPF_SUMMARY_LSA));
      json_object_int_add(json_area, "lsaAsbrNumber", ospf_lsdb_count (area->lsdb, OSPF_ASBR_SUMMARY_LSA));
      json_object_int_add(json_area, "lsaAsbrChecksum", ospf_lsdb_checksum (area->lsdb, OSPF_ASBR_SUMMARY_LSA));
      json_object_int_add(json_area, "lsaNssaNumber", ospf_lsdb_count (area->lsdb, OSPF_AS_NSSA_LSA));
      json_object_int_add(json_area, "lsaNssaChecksum", ospf_lsdb_checksum (area->lsdb, OSPF_AS_NSSA_LSA));
    }
  else
    {
      /* Show number of fully adjacent neighbors. */
      vty_out (vty, "   Number of fully adjacent neighbors in this area:"
               " %d%s", area->full_nbrs, VTY_NEWLINE);

      /* Show authentication type. */
      vty_out (vty, "   Area has ");
      if (area->auth_type == OSPF_AUTH_NULL)
        vty_out (vty, "no authentication%s", VTY_NEWLINE);
      else if (area->auth_type == OSPF_AUTH_SIMPLE)
        vty_out (vty, "simple password authentication%s", VTY_NEWLINE);
      else if (area->auth_type == OSPF_AUTH_CRYPTOGRAPHIC)
        vty_out (vty, "message digest authentication%s", VTY_NEWLINE);

      if (!OSPF_IS_AREA_BACKBONE (area))
        vty_out (vty, "   Number of full virtual adjacencies going through"
                 " this area: %d%s", area->full_vls, VTY_NEWLINE);

      /* Show SPF calculation times. */
      vty_out (vty, "   SPF algorithm executed %d times%s",
               area->spf_calculation, VTY_NEWLINE);

      /* Show number of LSA. */
      vty_out (vty, "   Number of LSA %ld%s", area->lsdb->total, VTY_NEWLINE);
      vty_out (vty, "   Number of router LSA %ld. Checksum Sum 0x%08x%s",
               ospf_lsdb_count (area->lsdb, OSPF_ROUTER_LSA),
               ospf_lsdb_checksum (area->lsdb, OSPF_ROUTER_LSA), VTY_NEWLINE);
      vty_out (vty, "   Number of network LSA %ld. Checksum Sum 0x%08x%s",
               ospf_lsdb_count (area->lsdb, OSPF_NETWORK_LSA),
               ospf_lsdb_checksum (area->lsdb, OSPF_NETWORK_LSA), VTY_NEWLINE);
      vty_out (vty, "   Number of summary LSA %ld. Checksum Sum 0x%08x%s",
               ospf_lsdb_count (area->lsdb, OSPF_SUMMARY_LSA),
               ospf_lsdb_checksum (area->lsdb, OSPF_SUMMARY_LSA), VTY_NEWLINE);
      vty_out (vty, "   Number of ASBR summary LSA %ld. Checksum Sum 0x%08x%s",
               ospf_lsdb_count (area->lsdb, OSPF_ASBR_SUMMARY_LSA),
               ospf_lsdb_checksum (area->lsdb, OSPF_ASBR_SUMMARY_LSA), VTY_NEWLINE);
      vty_out (vty, "   Number of NSSA LSA %ld. Checksum Sum 0x%08x%s",
               ospf_lsdb_count (area->lsdb, OSPF_AS_NSSA_LSA),
               ospf_lsdb_checksum (area->lsdb, OSPF_AS_NSSA_LSA), VTY_NEWLINE);
    }

  if (use_json)
    {
      json_object_int_add(json_area, "lsaOpaqueLinkNumber", ospf_lsdb_count (area->lsdb, OSPF_OPAQUE_LINK_LSA));
      json_object_int_add(json_area, "lsaOpaqueLinkChecksum", ospf_lsdb_checksum (area->lsdb, OSPF_OPAQUE_LINK_LSA));
      json_object_int_add(json_area, "lsaOpaqueAreaNumber", ospf_lsdb_count (area->lsdb, OSPF_OPAQUE_AREA_LSA));
      json_object_int_add(json_area, "lsaOpaqueAreaChecksum", ospf_lsdb_checksum (area->lsdb, OSPF_OPAQUE_AREA_LSA));
    }
  else
    {
      vty_out (vty, "   Number of opaque link LSA %ld. Checksum Sum 0x%08x%s",
               ospf_lsdb_count (area->lsdb, OSPF_OPAQUE_LINK_LSA),
               ospf_lsdb_checksum (area->lsdb, OSPF_OPAQUE_LINK_LSA), VTY_NEWLINE);
      vty_out (vty, "   Number of opaque area LSA %ld. Checksum Sum 0x%08x%s",
               ospf_lsdb_count (area->lsdb, OSPF_OPAQUE_AREA_LSA),
               ospf_lsdb_checksum (area->lsdb, OSPF_OPAQUE_AREA_LSA), VTY_NEWLINE);
    }

  if (use_json)
    json_object_object_add(json_areas, inet_ntoa (area->area_id), json_area);
  else
    vty_out (vty, "%s", VTY_NEWLINE);
}

static int
show_ip_ospf_common (struct vty *vty, struct ospf *ospf, u_char use_json)
{
  struct listnode *node, *nnode;
  struct ospf_area * area;
  struct timeval result;
  char timebuf[OSPF_TIME_DUMP_SIZE];
  json_object *json = NULL;
  json_object *json_areas = NULL;

  if (use_json)
    {
      json = json_object_new_object();
      json_areas = json_object_new_object();
    }

  if (ospf->instance)
    {
      if (use_json)
        {
          json_object_int_add(json, "ospfInstance", ospf->instance);
        }
      else
        {
          vty_out (vty, "%sOSPF Instance: %d%s%s", VTY_NEWLINE, ospf->instance,
                   VTY_NEWLINE, VTY_NEWLINE);
        }
    }

  /* Show Router ID. */
  if (use_json)
    {
      json_object_string_add(json, "routerId", inet_ntoa (ospf->router_id));
    }
  else
    {
      vty_out (vty, " OSPF Routing Process, Router ID: %s%s",
               inet_ntoa (ospf->router_id),
               VTY_NEWLINE);
    }

  /* Graceful shutdown */
  if (ospf->t_deferred_shutdown)
    {
      if (use_json)
        {
          long time_store;
          time_store = monotime_until(&ospf->t_deferred_shutdown->u.sands, NULL) / 1000LL;
          json_object_int_add(json, "deferredShutdownMsecs", time_store);
        }
      else
        {
          vty_out (vty, " Deferred shutdown in progress, %s remaining%s",
                   ospf_timer_dump (ospf->t_deferred_shutdown,
                                    timebuf, sizeof (timebuf)), VTY_NEWLINE);
        }
    }

  /* Show capability. */
  if (use_json)
    {
      json_object_boolean_true_add(json, "tosRoutesOnly");
      json_object_boolean_true_add(json, "rfc2328Conform");
      if (CHECK_FLAG (ospf->config, OSPF_RFC1583_COMPATIBLE))
        {
          json_object_boolean_true_add(json, "rfc1583Compatibility");
        }
    }
  else
    {
      vty_out (vty, " Supports only single TOS (TOS0) routes%s", VTY_NEWLINE);
      vty_out (vty, " This implementation conforms to RFC2328%s", VTY_NEWLINE);
      vty_out (vty, " RFC1583Compatibility flag is %s%s",
               CHECK_FLAG (ospf->config, OSPF_RFC1583_COMPATIBLE) ?
               "enabled" : "disabled", VTY_NEWLINE);
    }

  if (use_json)
    {
      if (CHECK_FLAG (ospf->config, OSPF_OPAQUE_CAPABLE))
        {
          json_object_boolean_true_add(json, "opaqueCapable");
        }
    }
  else
    {
      vty_out (vty, " OpaqueCapability flag is %s%s",
               CHECK_FLAG (ospf->config, OSPF_OPAQUE_CAPABLE) ? "enabled" : "disabled",
               VTY_NEWLINE);
    }

  /* Show stub-router configuration */
  if (ospf->stub_router_startup_time != OSPF_STUB_ROUTER_UNCONFIGURED
      || ospf->stub_router_shutdown_time != OSPF_STUB_ROUTER_UNCONFIGURED)
    {
      if (use_json)
        {
          json_object_boolean_true_add(json, "stubAdvertisement");
          if (ospf->stub_router_startup_time != OSPF_STUB_ROUTER_UNCONFIGURED)
            json_object_int_add(json,"postStartEnabledMsecs", ospf->stub_router_startup_time / 1000);
          if (ospf->stub_router_shutdown_time != OSPF_STUB_ROUTER_UNCONFIGURED)
            json_object_int_add(json,"preShutdownEnabledMsecs", ospf->stub_router_shutdown_time / 1000);
        }
      else
        {
          vty_out (vty, " Stub router advertisement is configured%s",
                   VTY_NEWLINE);
          if (ospf->stub_router_startup_time != OSPF_STUB_ROUTER_UNCONFIGURED)
            vty_out (vty, "   Enabled for %us after start-up%s",
                     ospf->stub_router_startup_time, VTY_NEWLINE);
          if (ospf->stub_router_shutdown_time != OSPF_STUB_ROUTER_UNCONFIGURED)
            vty_out (vty, "   Enabled for %us prior to full shutdown%s",
                     ospf->stub_router_shutdown_time, VTY_NEWLINE);
        }
    }

  /* Show SPF timers. */
  if (use_json)
    {
      json_object_int_add(json, "spfScheduleDelayMsecs", ospf->spf_delay);
      json_object_int_add(json, "holdtimeMinMsecs", ospf->spf_holdtime);
      json_object_int_add(json, "holdtimeMaxMsecs", ospf->spf_max_holdtime);
      json_object_int_add(json, "holdtimeMultplier", ospf->spf_hold_multiplier);
    }
  else
    {
      vty_out (vty, " Initial SPF scheduling delay %d millisec(s)%s"
                    " Minimum hold time between consecutive SPFs %d millisec(s)%s"
                    " Maximum hold time between consecutive SPFs %d millisec(s)%s"
                    " Hold time multiplier is currently %d%s",
               ospf->spf_delay, VTY_NEWLINE,
               ospf->spf_holdtime, VTY_NEWLINE,
               ospf->spf_max_holdtime, VTY_NEWLINE,
               ospf->spf_hold_multiplier, VTY_NEWLINE);
    }

  if (use_json)
    {
      if (ospf->ts_spf.tv_sec || ospf->ts_spf.tv_usec)
        {
          long time_store = 0;

          time_store = monotime_since(&ospf->ts_spf, NULL) / 1000LL;
          json_object_int_add(json, "spfLastExecutedMsecs", time_store);

          time_store = (1000 * ospf->ts_spf_duration.tv_sec) + (ospf->ts_spf_duration.tv_usec / 1000);
          json_object_int_add(json, "spfLastDurationMsecs", time_store);
        }
      else
        json_object_boolean_true_add(json, "spfHasNotRun");
    }
  else
    {
      vty_out (vty, " SPF algorithm ");
      if (ospf->ts_spf.tv_sec || ospf->ts_spf.tv_usec)
        {
          monotime_since(&ospf->ts_spf, &result);
          vty_out (vty, "last executed %s ago%s",
                   ospf_timeval_dump (&result, timebuf, sizeof (timebuf)),
                   VTY_NEWLINE);
          vty_out (vty, " Last SPF duration %s%s",
                   ospf_timeval_dump (&ospf->ts_spf_duration, timebuf, sizeof (timebuf)),
                   VTY_NEWLINE);
        }
      else
        vty_out (vty, "has not been run%s", VTY_NEWLINE);
    }

  if (use_json)
    {
      if (ospf->t_spf_calc)
        {
          long time_store;
          time_store = monotime_until(&ospf->t_spf_calc->u.sands, NULL) / 1000LL;
          json_object_int_add(json, "spfTimerDueInMsecs", time_store);
        }

      json_object_int_add(json, "lsaMinIntervalMsecs", ospf->min_ls_interval);
      json_object_int_add(json, "lsaMinArrivalMsecs", ospf->min_ls_arrival);
      /* Show write multiplier values */
      json_object_int_add(json, "writeMultiplier", ospf->write_oi_count);
      /* Show refresh parameters. */
      json_object_int_add(json, "refreshTimerMsecs", ospf->lsa_refresh_interval * 1000);
    }
  else
    {
      vty_out (vty, " SPF timer %s%s%s",
               (ospf->t_spf_calc ? "due in " : "is "),
               ospf_timer_dump (ospf->t_spf_calc, timebuf, sizeof (timebuf)),
               VTY_NEWLINE);

      vty_out (vty, " LSA minimum interval %d msecs%s",
	       ospf->min_ls_interval, VTY_NEWLINE);
      vty_out (vty, " LSA minimum arrival %d msecs%s",
               ospf->min_ls_arrival, VTY_NEWLINE);

      /* Show write multiplier values */
      vty_out (vty, " Write Multiplier set to %d %s",
               ospf->write_oi_count, VTY_NEWLINE);

      /* Show refresh parameters. */
      vty_out (vty, " Refresh timer %d secs%s",
               ospf->lsa_refresh_interval, VTY_NEWLINE);
    }

  /* Show ABR/ASBR flags. */
  if (CHECK_FLAG (ospf->flags, OSPF_FLAG_ABR))
    {
     if (use_json)
       json_object_string_add(json, "abrType", ospf_abr_type_descr_str[ospf->abr_type]);
     else
       vty_out (vty, " This router is an ABR, ABR type is: %s%s",
                ospf_abr_type_descr_str[ospf->abr_type], VTY_NEWLINE);
    }
  if (CHECK_FLAG (ospf->flags, OSPF_FLAG_ASBR))
    {
      if (use_json)
        json_object_string_add(json, "asbrRouter", "injectingExternalRoutingInformation");
      else
        vty_out (vty, " This router is an ASBR "
                 "(injecting external routing information)%s", VTY_NEWLINE);
    }

  /* Show Number of AS-external-LSAs. */
  if (use_json)
    {
      json_object_int_add(json, "lsaExternalCounter",
                          ospf_lsdb_count (ospf->lsdb, OSPF_AS_EXTERNAL_LSA));
      json_object_int_add(json, "lsaExternalChecksum",
                          ospf_lsdb_checksum (ospf->lsdb, OSPF_AS_EXTERNAL_LSA));
    }
  else
    {
      vty_out (vty, " Number of external LSA %ld. Checksum Sum 0x%08x%s",
               ospf_lsdb_count (ospf->lsdb, OSPF_AS_EXTERNAL_LSA),
               ospf_lsdb_checksum (ospf->lsdb, OSPF_AS_EXTERNAL_LSA), VTY_NEWLINE);
    }

  if (use_json)
    {
       json_object_int_add(json, "lsaAsopaqueCounter",
                           ospf_lsdb_count (ospf->lsdb, OSPF_OPAQUE_AS_LSA));
       json_object_int_add(json, "lsaAsOpaqueChecksum",
                           ospf_lsdb_checksum (ospf->lsdb, OSPF_OPAQUE_AS_LSA));
    }
  else
    {
      vty_out (vty, " Number of opaque AS LSA %ld. Checksum Sum 0x%08x%s",
               ospf_lsdb_count (ospf->lsdb, OSPF_OPAQUE_AS_LSA),
               ospf_lsdb_checksum (ospf->lsdb, OSPF_OPAQUE_AS_LSA), VTY_NEWLINE);
    }

  /* Show number of areas attached. */
  if (use_json)
    json_object_int_add(json, "attachedAreaCounter", listcount (ospf->areas));
  else
    vty_out (vty, " Number of areas attached to this router: %d%s",
             listcount (ospf->areas), VTY_NEWLINE);

  if (CHECK_FLAG(ospf->config, OSPF_LOG_ADJACENCY_CHANGES))
    {
      if (CHECK_FLAG(ospf->config, OSPF_LOG_ADJACENCY_DETAIL))
        {
          if (use_json)
            json_object_boolean_true_add(json, "adjacencyChangesLoggedAll");
          else
            vty_out(vty, " All adjacency changes are logged%s",VTY_NEWLINE);
        }
      else
        {
          if (use_json)
            json_object_boolean_true_add(json, "adjacencyChangesLogged");
          else
            vty_out(vty, " Adjacency changes are logged%s",VTY_NEWLINE);
        }
    }
  /* Show each area status. */
  for (ALL_LIST_ELEMENTS (ospf->areas, node, nnode, area))
    show_ip_ospf_area (vty, area, json_areas, use_json);

  if (use_json)
    {
      json_object_object_add(json, "areas", json_areas);
      vty_out (vty, "%s%s", json_object_to_json_string_ext(json, JSON_C_TO_STRING_PRETTY), VTY_NEWLINE);
      json_object_free(json);
    }
  else
    vty_out (vty, "%s",VTY_NEWLINE);

  return CMD_SUCCESS;
}

DEFUN (show_ip_ospf,
       show_ip_ospf_cmd,
       "show ip ospf [json]",
       SHOW_STR
       IP_STR
       "OSPF information\n"
       JSON_STR)
{
  struct ospf *ospf;
  u_char uj = use_json(argc, argv);

  if ((ospf = ospf_lookup()) == NULL || !ospf->oi_running)
    return CMD_SUCCESS;

  return (show_ip_ospf_common(vty, ospf, uj));
}

DEFUN (show_ip_ospf_instance,
       show_ip_ospf_instance_cmd,
       "show ip ospf (1-65535) [json]",
       SHOW_STR
       IP_STR
       "OSPF information\n"
       "Instance ID\n"
       JSON_STR)
{
  int idx_number = 3;
  struct ospf *ospf;
  u_short instance = 0;
  u_char uj = use_json(argc, argv);

  VTY_GET_INTEGER ("Instance", instance, argv[idx_number]->arg);
  if ((ospf = ospf_lookup_instance (instance)) == NULL || !ospf->oi_running)
    return CMD_SUCCESS;

  return (show_ip_ospf_common(vty, ospf, uj));
}

static void
show_ip_ospf_interface_sub (struct vty *vty, struct ospf *ospf, struct interface *ifp,
                            json_object *json_interface_sub, u_char use_json)
{
  int is_up;
  struct ospf_neighbor *nbr;
  struct route_node *rn;

  /* Is interface up? */
  if (use_json)
    {
      is_up = if_is_operative(ifp);
      if (is_up)
        json_object_boolean_true_add(json_interface_sub, "ifUp");
      else
        json_object_boolean_false_add(json_interface_sub, "ifDown");

      json_object_int_add(json_interface_sub, "ifIndex", ifp->ifindex);
      json_object_int_add(json_interface_sub, "mtuBytes", ifp->mtu);
      json_object_int_add(json_interface_sub, "bandwidthMbit", ifp->bandwidth);
      json_object_string_add(json_interface_sub, "ifFlags", if_flag_dump(ifp->flags));
    }
  else
    {
      vty_out (vty, "%s is %s%s", ifp->name,
               ((is_up = if_is_operative(ifp)) ? "up" : "down"), VTY_NEWLINE);
      vty_out (vty, "  ifindex %u, MTU %u bytes, BW %u Mbit %s%s",
               ifp->ifindex, ifp->mtu, ifp->bandwidth, if_flag_dump(ifp->flags),
               VTY_NEWLINE);
    }

  /* Is interface OSPF enabled? */
  if (use_json)
    {
      if (ospf_oi_count(ifp) == 0)
        {
          json_object_boolean_false_add(json_interface_sub, "ospfEnabled");
          return;
        }
      else if (!is_up)
        {
          json_object_boolean_false_add(json_interface_sub, "ospfRunning");
          return;
        }
      else
        json_object_boolean_true_add(json_interface_sub, "ospfEnabled");
    }
  else
    {
      if (ospf_oi_count(ifp) == 0)
        {
          vty_out (vty, "  OSPF not enabled on this interface%s", VTY_NEWLINE);
          return;
        }
      else if (!is_up)
        {
          vty_out (vty, "  OSPF is enabled, but not running on this interface%s",
                   VTY_NEWLINE);
          return;
        }
    }

  for (rn = route_top (IF_OIFS (ifp)); rn; rn = route_next (rn))
    {
      struct ospf_interface *oi = rn->info;

      if (oi == NULL)
        continue;

      if (CHECK_FLAG(oi->connected->flags, ZEBRA_IFA_UNNUMBERED))
        {
          if (use_json)
            json_object_boolean_true_add(json_interface_sub, "ifUnnumbered");
          else
            vty_out (vty, "  This interface is UNNUMBERED,");
        }
      else
        {
          /* Show OSPF interface information. */
          if (use_json)
            {
              json_object_string_add(json_interface_sub, "ipAddress", inet_ntoa (oi->address->u.prefix4));
              json_object_int_add(json_interface_sub, "ipAddressPrefixlen", oi->address->prefixlen);
            }
          else
            vty_out (vty, "  Internet Address %s/%d,",
                     inet_ntoa (oi->address->u.prefix4), oi->address->prefixlen);

          if (oi->connected->destination || oi->type == OSPF_IFTYPE_VIRTUALLINK)
            {
              struct in_addr *dest;
              const char *dstr;

              if (CONNECTED_PEER(oi->connected)
                  || oi->type == OSPF_IFTYPE_VIRTUALLINK)
                dstr = "Peer";
              else
                dstr = "Broadcast";

              /* For Vlinks, showing the peer address is probably more
 *  *  *  *                * informative than the local interface that is being used
 *   *   *   *                               */
              if (oi->type == OSPF_IFTYPE_VIRTUALLINK)
                dest = &oi->vl_data->peer_addr;
              else
                dest = &oi->connected->destination->u.prefix4;

              if (use_json)
                {
                  json_object_string_add(json_interface_sub, "ospfIfType", dstr);
                  if (oi->type == OSPF_IFTYPE_VIRTUALLINK)
                    json_object_string_add(json_interface_sub, "vlinkPeer", inet_ntoa (*dest));
                  else
                    json_object_string_add(json_interface_sub, "localIfUsed", inet_ntoa (*dest));
                }
              else
                vty_out (vty, " %s %s,", dstr, inet_ntoa (*dest));
            }
        }
      if (use_json)
        {
          json_object_string_add(json_interface_sub, "area", ospf_area_desc_string (oi->area));
          if (OSPF_IF_PARAM(oi, mtu_ignore))
            json_object_boolean_true_add(json_interface_sub, "mtuMismatchDetect");
          json_object_string_add(json_interface_sub, "routerId", inet_ntoa (ospf->router_id));
          json_object_string_add(json_interface_sub, "networkType", ospf_network_type_str[oi->type]);
          json_object_int_add(json_interface_sub, "cost", oi->output_cost);
          json_object_int_add(json_interface_sub, "transmitDelayMsecs", 1000 / OSPF_IF_PARAM (oi,transmit_delay));
          json_object_string_add(json_interface_sub, "state", LOOKUP (ospf_ism_state_msg, oi->state));
          json_object_int_add(json_interface_sub, "priority", PRIORITY (oi));
        }
      else
        {
          vty_out (vty, " Area %s%s", ospf_area_desc_string (oi->area),
                   VTY_NEWLINE);

          vty_out (vty, "  MTU mismatch detection:%s%s",
                   OSPF_IF_PARAM(oi, mtu_ignore) ? "disabled" : "enabled", VTY_NEWLINE);

          vty_out (vty, "  Router ID %s, Network Type %s, Cost: %d%s",
                   inet_ntoa (ospf->router_id), ospf_network_type_str[oi->type],
                   oi->output_cost, VTY_NEWLINE);

          vty_out (vty, "  Transmit Delay is %d sec, State %s, Priority %d%s",
                   OSPF_IF_PARAM (oi,transmit_delay), LOOKUP (ospf_ism_state_msg, oi->state),
                   PRIORITY (oi), VTY_NEWLINE);
        }

  /* Show DR information. */
      if (DR (oi).s_addr == 0)
        {
          if (!use_json)
            vty_out (vty, "  No backup designated router on this network%s",
                     VTY_NEWLINE);
        }
      else
        {
          nbr = ospf_nbr_lookup_by_addr (oi->nbrs, &BDR (oi));
          if (nbr == NULL)
            {
              if (!use_json)
                vty_out (vty, "  No backup designated router on this network%s",
                         VTY_NEWLINE);
            }
          else
            {
              if (use_json)
                {
                  json_object_string_add(json_interface_sub, "bdrId", inet_ntoa (nbr->router_id));
                  json_object_string_add(json_interface_sub, "bdrAddress", inet_ntoa (nbr->address.u.prefix4));
                }
              else
                {
                  vty_out (vty, "  Backup Designated Router (ID) %s,",
                           inet_ntoa (nbr->router_id));
                  vty_out (vty, " Interface Address %s%s",
                           inet_ntoa (nbr->address.u.prefix4), VTY_NEWLINE);
                }
            }
        }

      /* Next network-LSA sequence number we'll use, if we're elected DR */
      if (oi->params && ntohl (oi->params->network_lsa_seqnum) != OSPF_INITIAL_SEQUENCE_NUMBER)
        {
          if (use_json)
            json_object_int_add(json_interface_sub, "networkLsaSequence", ntohl (oi->params->network_lsa_seqnum));
          else
            vty_out (vty, "  Saved Network-LSA sequence number 0x%x%s",
                     ntohl (oi->params->network_lsa_seqnum), VTY_NEWLINE);
        }

      if (use_json)
        {
          if (OI_MEMBER_CHECK(oi, MEMBER_ALLROUTERS)
              || OI_MEMBER_CHECK(oi, MEMBER_DROUTERS))
            {
              if (OI_MEMBER_CHECK(oi, MEMBER_ALLROUTERS))
                json_object_boolean_true_add(json_interface_sub, "mcastMemberOspfAllRouters");
              if (OI_MEMBER_CHECK(oi, MEMBER_DROUTERS))
                json_object_boolean_true_add(json_interface_sub, "mcastMemberOspfDesignatedRouters");
            }
        }
      else
        {
          vty_out (vty, "  Multicast group memberships:");
          if (OI_MEMBER_CHECK(oi, MEMBER_ALLROUTERS)
              || OI_MEMBER_CHECK(oi, MEMBER_DROUTERS))
            {
              if (OI_MEMBER_CHECK(oi, MEMBER_ALLROUTERS))
                vty_out (vty, " OSPFAllRouters");
              if (OI_MEMBER_CHECK(oi, MEMBER_DROUTERS))
                vty_out (vty, " OSPFDesignatedRouters");
            }
          else
            vty_out (vty, " <None>");
          vty_out (vty, "%s", VTY_NEWLINE);
        }

      if (use_json)
        {
          if (OSPF_IF_PARAM (oi, fast_hello) == 0)
            json_object_int_add(json_interface_sub, "timerMsecs", 1000 /OSPF_IF_PARAM (oi, v_hello));
          else
            json_object_int_add(json_interface_sub, "timerMsecs", 1000 / OSPF_IF_PARAM (oi, fast_hello));
          json_object_int_add(json_interface_sub, "timerDeadMsecs", 1000 / OSPF_IF_PARAM (oi, v_wait));
          json_object_int_add(json_interface_sub, "timerWaitMsecs", 1000 / OSPF_IF_PARAM (oi, v_wait));
          json_object_int_add(json_interface_sub, "timerRetransmit", 1000 / OSPF_IF_PARAM (oi, retransmit_interval));
        }
      else
        {
          vty_out (vty, "  Timer intervals configured,");
          vty_out (vty, " Hello ");
          if (OSPF_IF_PARAM (oi, fast_hello) == 0)
            vty_out (vty, "%ds,", OSPF_IF_PARAM (oi, v_hello));
          else
            vty_out (vty, "%dms,", 1000 / OSPF_IF_PARAM (oi, fast_hello));
          vty_out (vty, " Dead %ds, Wait %ds, Retransmit %d%s",
                   OSPF_IF_PARAM (oi, v_wait),
                   OSPF_IF_PARAM (oi, v_wait),
                   OSPF_IF_PARAM (oi, retransmit_interval),
                   VTY_NEWLINE);
        }

      if (OSPF_IF_PASSIVE_STATUS (oi) == OSPF_IF_ACTIVE)
        {
          char timebuf[OSPF_TIME_DUMP_SIZE];
          if (use_json)
            {
              long time_store = 0;
              if (oi->t_hello)
                time_store = monotime_until(&oi->t_hello->u.sands, NULL) / 1000LL;
              json_object_int_add(json_interface_sub, "timerHelloInMsecs", time_store);
            }
          else
            vty_out (vty, "    Hello due in %s%s",
                     ospf_timer_dump (oi->t_hello, timebuf, sizeof(timebuf)),
                     VTY_NEWLINE);
        }
      else /* passive-interface is set */
        {
          if (use_json)
            json_object_boolean_true_add(json_interface_sub, "timerPassiveIface");
          else
            vty_out (vty, "    No Hellos (Passive interface)%s", VTY_NEWLINE);
        }

      if (use_json)
        {
          json_object_int_add(json_interface_sub, "nbrCount", ospf_nbr_count (oi, 0));
          json_object_int_add(json_interface_sub, "nbrAdjacentCount", ospf_nbr_count (oi, NSM_Full));
        }
      else
        vty_out (vty, "  Neighbor Count is %d, Adjacent neighbor count is %d%s",
                 ospf_nbr_count (oi, 0), ospf_nbr_count (oi, NSM_Full),
                 VTY_NEWLINE);
      ospf_bfd_interface_show(vty, ifp, json_interface_sub, use_json);
    }
}

static int
show_ip_ospf_interface_common (struct vty *vty, struct ospf *ospf, int argc,
                               struct cmd_token **argv, int iface_argv, u_char use_json)
{
  struct interface *ifp;
  struct listnode *node;
  json_object *json = NULL;
  json_object *json_interface_sub = NULL;

  if (use_json)
    {
      json = json_object_new_object();
      json_interface_sub = json_object_new_object();
    }

  if (ospf->instance)
    {
      if (use_json)
        json_object_int_add(json, "ospfInstance", ospf->instance);
      else
        vty_out (vty, "%sOSPF Instance: %d%s%s", VTY_NEWLINE, ospf->instance,
                 VTY_NEWLINE, VTY_NEWLINE);
    }

  if (argc == iface_argv)
    {
      /* Show All Interfaces.*/
      for (ALL_LIST_ELEMENTS_RO (vrf_iflist (VRF_DEFAULT), node, ifp))
        {
          if (ospf_oi_count(ifp))
            {
              show_ip_ospf_interface_sub (vty, ospf, ifp, json_interface_sub, use_json);
	      if (use_json)
		json_object_object_add (json, ifp->name, json_interface_sub);
            }
        }
    }
<<<<<<< HEAD
=======
  else if (argv[iface_argv] && strcmp(argv[iface_argv], "json") == 0)
    {
      if (!use_json)
	{
	  json = json_object_new_object();
	  json_interface_sub = json_object_new_object ();
	  use_json = 1;
	}
      /* Show All Interfaces. */
      for (ALL_LIST_ELEMENTS_RO (vrf_iflist (VRF_DEFAULT), node, ifp))
        {
          if (ospf_oi_count(ifp))
            {
              show_ip_ospf_interface_sub (vty, ospf, ifp, json_interface_sub, use_json);
	      if (use_json)
		{
		  json_object_object_add(json, ifp->name, json_interface_sub);
		  json_interface_sub = json_object_new_object ();
		}
	    }
	}
      if (use_json)
	json_object_free (json_interface_sub);
    }
>>>>>>> b2b6f8f3
  else
    {
      /* Interface name is specified. */
      if ((ifp = if_lookup_by_name (argv[iface_argv]->arg, VRF_DEFAULT)) == NULL)
        {
          if (use_json)
              json_object_boolean_true_add(json, "noSuchIface");
          else
              vty_out (vty, "No such interface name%s", VTY_NEWLINE);
        }
      else
        {
          show_ip_ospf_interface_sub (vty, ospf, ifp, json_interface_sub, use_json);
          if (use_json)
            json_object_object_add(json, ifp->name, json_interface_sub);
        }
    }

  if (use_json)
    {
      vty_out (vty, "%s%s", json_object_to_json_string_ext(json, JSON_C_TO_STRING_PRETTY), VTY_NEWLINE);
      json_object_free(json);
    }
  else
    vty_out (vty, "%s", VTY_NEWLINE);

  return CMD_SUCCESS;
}

DEFUN (show_ip_ospf_interface,
       show_ip_ospf_interface_cmd,
       "show ip ospf interface [INTERFACE] [json]",
       SHOW_STR
       IP_STR
       "OSPF information\n"
       "Interface information\n"
       "Interface name\n"
       JSON_STR)
{
  struct ospf *ospf;
  u_char uj = use_json(argc, argv);

  if ((ospf = ospf_lookup()) == NULL || !ospf->oi_running)
    return CMD_SUCCESS;

  if (uj)
    argc--;

  return show_ip_ospf_interface_common(vty, ospf, argc, argv, 4, uj);
}

DEFUN (show_ip_ospf_instance_interface,
       show_ip_ospf_instance_interface_cmd,
       "show ip ospf (1-65535) interface [INTERFACE] [json]",
       SHOW_STR
       IP_STR
       "OSPF information\n"
       "Instance ID\n"
       "Interface information\n"
       "Interface name\n"
       JSON_STR)
{
  int idx_number = 3;
  struct ospf *ospf;
  u_short instance = 0;
  u_char uj = use_json(argc, argv);

  VTY_GET_INTEGER ("Instance", instance, argv[idx_number]->arg);
  if ((ospf = ospf_lookup_instance (instance)) == NULL || !ospf->oi_running)
    return CMD_SUCCESS;

  if (uj)
    argc--;

  return show_ip_ospf_interface_common(vty, ospf, argc, argv, 5, uj);
}

static void
show_ip_ospf_neighbour_header (struct vty *vty)
{
  vty_out (vty, "%s%-15s %3s %-15s %9s %-15s %-20s %5s %5s %5s%s",
           VTY_NEWLINE,
           "Neighbor ID", "Pri", "State", "Dead Time",
           "Address", "Interface", "RXmtL", "RqstL", "DBsmL",
           VTY_NEWLINE);
}

static void
show_ip_ospf_neighbor_sub (struct vty *vty, struct ospf_interface *oi, json_object *json, u_char use_json)
{
  struct route_node *rn;
  struct ospf_neighbor *nbr;
  char msgbuf[16];
  char timebuf[OSPF_TIME_DUMP_SIZE];
  json_object *json_neighbor = NULL;

  for (rn = route_top (oi->nbrs); rn; rn = route_next (rn))
    {
      if ((nbr = rn->info))
        {
          /* Do not show myself. */
          if (nbr != oi->nbr_self)
            {
              /* Down state is not shown. */
              if (nbr->state != NSM_Down)
                {
                  if (use_json)
                    {
                      json_neighbor = json_object_new_object();
                      ospf_nbr_state_message (nbr, msgbuf, 16);

                      long time_store;

                      time_store = monotime_until(&nbr->t_inactivity->u.sands, NULL) / 1000LL;

                      json_object_int_add (json_neighbor, "priority", nbr->priority);
                      json_object_string_add (json_neighbor, "state", msgbuf);
                      json_object_int_add (json_neighbor, "deadTimeMsecs", time_store);
                      json_object_string_add (json_neighbor, "address", inet_ntoa (nbr->src));
                      json_object_string_add (json_neighbor, "ifaceName", IF_NAME (oi));
                      json_object_int_add (json_neighbor, "retransmitCounter", ospf_ls_retransmit_count (nbr));
                      json_object_int_add (json_neighbor, "requestCounter", ospf_ls_request_count (nbr));
                      json_object_int_add (json_neighbor, "dbSummaryCounter", ospf_db_summary_count (nbr));
                      if (nbr->state == NSM_Attempt && nbr->router_id.s_addr == 0)
                        json_object_object_add(json, "neighbor", json_neighbor);
                      else
                        json_object_object_add(json, inet_ntoa (nbr->router_id), json_neighbor);
                    }
                  else
                    {
                      ospf_nbr_state_message (nbr, msgbuf, 16);

                      if (nbr->state == NSM_Attempt && nbr->router_id.s_addr == 0)
                        vty_out (vty, "%-15s %3d %-15s ",
                                 "-", nbr->priority,
                                 msgbuf);
                      else
                        vty_out (vty, "%-15s %3d %-15s ",
                                 inet_ntoa (nbr->router_id), nbr->priority,
                                 msgbuf);

                      vty_out (vty, "%9s ",
                               ospf_timer_dump (nbr->t_inactivity, timebuf,
                                                sizeof(timebuf)));
                      vty_out (vty, "%-15s ", inet_ntoa (nbr->src));
                      vty_out (vty, "%-20s %5ld %5ld %5d%s",
                               IF_NAME (oi), ospf_ls_retransmit_count (nbr),
                               ospf_ls_request_count (nbr), ospf_db_summary_count (nbr),
                               VTY_NEWLINE);
                    }
                }
            }
        }
    }
}

static int
show_ip_ospf_neighbor_common (struct vty *vty, struct ospf *ospf, u_char use_json)
{
  struct ospf_interface *oi;
  struct listnode *node;
  json_object *json = NULL;

  if (use_json)
    json = json_object_new_object();
  else
    show_ip_ospf_neighbour_header (vty);

  if (ospf->instance)
    {
      if (use_json)
        json_object_int_add(json, "ospfInstance", ospf->instance);
      else
        vty_out (vty, "%sOSPF Instance: %d%s%s", VTY_NEWLINE, ospf->instance,
                 VTY_NEWLINE, VTY_NEWLINE);
    }

  for (ALL_LIST_ELEMENTS_RO (ospf->oiflist, node, oi))
    show_ip_ospf_neighbor_sub (vty, oi, json, use_json);

  if (use_json)
    {
      vty_out (vty, "%s%s", json_object_to_json_string_ext(json, JSON_C_TO_STRING_PRETTY), VTY_NEWLINE);
      json_object_free(json);
    }
  else
    vty_out (vty, "%s", VTY_NEWLINE);

  return CMD_SUCCESS;
}

DEFUN (show_ip_ospf_neighbor,
       show_ip_ospf_neighbor_cmd,
       "show ip ospf neighbor [json]",
       SHOW_STR
       IP_STR
       "OSPF information\n"
       "Neighbor list\n"
       JSON_STR)
{
  struct ospf *ospf;
  u_char uj = use_json(argc, argv);

  if ((ospf = ospf_lookup()) == NULL || !ospf->oi_running)
    return CMD_SUCCESS;

  return show_ip_ospf_neighbor_common(vty, ospf, uj);
}


DEFUN (show_ip_ospf_instance_neighbor,
       show_ip_ospf_instance_neighbor_cmd,
       "show ip ospf (1-65535) neighbor [json]",
       SHOW_STR
       IP_STR
       "OSPF information\n"
       "Instance ID\n"
       "Neighbor list\n"
       JSON_STR)
{
  int idx_number = 3;
  struct ospf *ospf;
  u_short instance = 0;
  u_char uj = use_json(argc, argv);

  VTY_GET_INTEGER ("Instance", instance, argv[idx_number]->arg);
  if ((ospf = ospf_lookup_instance(instance)) == NULL || !ospf->oi_running)
    return CMD_SUCCESS;

  return show_ip_ospf_neighbor_common(vty, ospf, uj);
}

static int
show_ip_ospf_neighbor_all_common (struct vty *vty, struct ospf *ospf, u_char use_json)
{
  struct listnode *node;
  struct ospf_interface *oi;
  json_object *json = NULL;
  json_object *json_neighbor_sub = NULL;

  if (use_json)
    {
      json = json_object_new_object();
      json_neighbor_sub = json_object_new_object();
    }
  else
    show_ip_ospf_neighbour_header (vty);

  if (ospf->instance)
    {
      if (use_json)
        json_object_int_add(json, "ospfInstance", ospf->instance);
      else
        vty_out (vty, "%sOSPF Instance: %d%s%s", VTY_NEWLINE, ospf->instance,
                 VTY_NEWLINE, VTY_NEWLINE);
    }

  for (ALL_LIST_ELEMENTS_RO (ospf->oiflist, node, oi))
    {
      struct listnode *nbr_node;
      struct ospf_nbr_nbma *nbr_nbma;

      show_ip_ospf_neighbor_sub (vty, oi, json, use_json);

      /* print Down neighbor status */
      for (ALL_LIST_ELEMENTS_RO (oi->nbr_nbma, nbr_node, nbr_nbma))
        {
          if (nbr_nbma->nbr == NULL
              || nbr_nbma->nbr->state == NSM_Down)
            {
              if (use_json)
                {
                  json_object_int_add (json_neighbor_sub, "nbrNbmaPriority", nbr_nbma->priority);
                  json_object_boolean_true_add (json_neighbor_sub, "nbrNbmaDown");
                  json_object_string_add (json_neighbor_sub, "nbrNbmaIfaceName", IF_NAME (oi));
                  json_object_int_add (json_neighbor_sub, "nbrNbmaRetransmitCounter", 0);
                  json_object_int_add (json_neighbor_sub, "nbrNbmaRequestCounter", 0);
                  json_object_int_add (json_neighbor_sub, "nbrNbmaDbSummaryCounter", 0);
                  json_object_object_add(json, inet_ntoa (nbr_nbma->addr), json_neighbor_sub);
                }
              else
                {
                  vty_out (vty, "%-15s %3d %-15s %9s ",
                           "-", nbr_nbma->priority, "Down", "-");
                  vty_out (vty, "%-15s %-20s %5d %5d %5d%s",
                           inet_ntoa (nbr_nbma->addr), IF_NAME (oi),
                           0, 0, 0, VTY_NEWLINE);
                }
            }
        }
    }

  if (use_json)
    {
      vty_out (vty, "%s%s", json_object_to_json_string_ext(json, JSON_C_TO_STRING_PRETTY), VTY_NEWLINE);
      json_object_free(json);
    }
  else
    vty_out (vty, "%s", VTY_NEWLINE);

  return CMD_SUCCESS;
}

DEFUN (show_ip_ospf_neighbor_all,
       show_ip_ospf_neighbor_all_cmd,
       "show ip ospf neighbor all [json]",
       SHOW_STR
       IP_STR
       "OSPF information\n"
       "Neighbor list\n"
       "include down status neighbor\n"
       JSON_STR)
{
  struct ospf *ospf;
  u_char uj = use_json(argc, argv);

  if ((ospf = ospf_lookup()) == NULL || !ospf->oi_running)
    return CMD_SUCCESS;

  return show_ip_ospf_neighbor_all_common(vty, ospf, uj);
}

DEFUN (show_ip_ospf_instance_neighbor_all,
       show_ip_ospf_instance_neighbor_all_cmd,
       "show ip ospf (1-65535) neighbor all [json]",
       SHOW_STR
       IP_STR
       "OSPF information\n"
       "Instance ID\n"
       "Neighbor list\n"
       "include down status neighbor\n"
       JSON_STR)
{
  int idx_number = 3;
  struct ospf *ospf;
  u_short instance = 0;
  u_char uj = use_json(argc, argv);

  VTY_GET_INTEGER ("Instance", instance, argv[idx_number]->arg);
  if ((ospf = ospf_lookup_instance(instance)) == NULL || !ospf->oi_running)
    return CMD_SUCCESS;

  return show_ip_ospf_neighbor_all_common(vty, ospf, uj);
}

static int
show_ip_ospf_neighbor_int_common (struct vty *vty, struct ospf *ospf, int arg_base,
                                  struct cmd_token **argv, u_char use_json)
{
  struct interface *ifp;
  struct route_node *rn;
  json_object *json = NULL;

  if (use_json)
    json = json_object_new_object();
  else
    show_ip_ospf_neighbour_header (vty);

  if (ospf->instance)
    {
      if (use_json)
        json_object_int_add(json, "ospfInstance", ospf->instance);
      else
        vty_out (vty, "%sOSPF Instance: %d%s%s", VTY_NEWLINE, ospf->instance,
                 VTY_NEWLINE, VTY_NEWLINE);
    }

  ifp = if_lookup_by_name (argv[arg_base]->arg, VRF_DEFAULT);
  if (!ifp)
    {
      if (use_json)
        json_object_boolean_true_add(json, "noSuchIface");
      else
        vty_out (vty, "No such interface.%s", VTY_NEWLINE);
      return CMD_WARNING;
    }
  
  for (rn = route_top (IF_OIFS (ifp)); rn; rn = route_next (rn))
    {
      struct ospf_interface *oi = rn->info;

      if (oi == NULL)
        continue;

      show_ip_ospf_neighbor_sub (vty, oi, json, use_json);
    }

  if (use_json)
    {
      vty_out (vty, "%s%s", json_object_to_json_string_ext(json, JSON_C_TO_STRING_PRETTY), VTY_NEWLINE);
      json_object_free(json);
    }
  else
    vty_out (vty, "%s", VTY_NEWLINE);

  return CMD_SUCCESS;
}

DEFUN (show_ip_ospf_neighbor_int,
       show_ip_ospf_neighbor_int_cmd,
       "show ip ospf neighbor IFNAME [json]",
       SHOW_STR
       IP_STR
       "OSPF information\n"
       "Neighbor list\n"
       "Interface name\n"
       JSON_STR)
{
  struct ospf *ospf;
  u_char uj = use_json(argc, argv);

  if ((ospf = ospf_lookup()) == NULL || !ospf->oi_running)
    return CMD_SUCCESS;

  return show_ip_ospf_neighbor_int_common(vty, ospf, 0, argv, uj);
}

DEFUN (show_ip_ospf_instance_neighbor_int,
       show_ip_ospf_instance_neighbor_int_cmd,
       "show ip ospf (1-65535) neighbor IFNAME [json]",
       SHOW_STR
       IP_STR
       "OSPF information\n"
       "Instance ID\n"
       "Neighbor list\n"
       "Interface name\n"
       JSON_STR)
{
  int idx_number = 3;
  struct ospf *ospf;
  u_short instance = 0;
  u_char uj = use_json(argc, argv);

  VTY_GET_INTEGER ("Instance", instance, argv[idx_number]->arg);
  if ((ospf = ospf_lookup_instance(instance)) == NULL || !ospf->oi_running)
    return CMD_SUCCESS;

  return show_ip_ospf_neighbor_int_common(vty, ospf, 1, argv, uj);
}

static void
show_ip_ospf_nbr_nbma_detail_sub (struct vty *vty, struct ospf_interface *oi, struct ospf_nbr_nbma *nbr_nbma,
                                  u_char use_json, json_object *json)
{
  char timebuf[OSPF_TIME_DUMP_SIZE];
  json_object *json_sub = NULL;

  if (use_json)
    json_sub = json_object_new_object();
  else /* Show neighbor ID. */
    vty_out (vty, " Neighbor %s,", "-");

  /* Show interface address. */
  if (use_json)
    json_object_string_add(json_sub, "ifaceAddress", inet_ntoa (nbr_nbma->addr));
  else
    vty_out (vty, " interface address %s%s",
             inet_ntoa (nbr_nbma->addr), VTY_NEWLINE);

  /* Show Area ID. */
  if (use_json)
    {
      json_object_string_add(json_sub, "areaId", ospf_area_desc_string (oi->area));
      json_object_string_add(json_sub, "iface", IF_NAME (oi));
    }
  else
    vty_out (vty, "    In the area %s via interface %s%s",
             ospf_area_desc_string (oi->area), IF_NAME (oi), VTY_NEWLINE);

  /* Show neighbor priority and state. */
  if (use_json)
    {
      json_object_int_add(json_sub, "nbrPriority", nbr_nbma->priority);
      json_object_string_add(json_sub, "nbrState", "down");
    }
  else
    vty_out (vty, "    Neighbor priority is %d, State is %s,",
             nbr_nbma->priority, "Down");

  /* Show state changes. */
  if (use_json)
    json_object_int_add(json_sub, "stateChangeCounter", nbr_nbma->state_change);
  else
    vty_out (vty, " %d state changes%s", nbr_nbma->state_change, VTY_NEWLINE);

  /* Show PollInterval */
  if (use_json)
    json_object_int_add(json_sub, "pollInterval", nbr_nbma->v_poll);
  else
    vty_out (vty, "    Poll interval %d%s", nbr_nbma->v_poll, VTY_NEWLINE);

  /* Show poll-interval timer. */
  if (use_json)
    {
      long time_store;
      time_store = monotime_until(&nbr_nbma->t_poll->u.sands, NULL) / 1000LL;
      json_object_int_add(json_sub, "pollIntervalTimerDueMsec", time_store);
    }
  else
    vty_out (vty, "    Poll timer due in %s%s",
             ospf_timer_dump (nbr_nbma->t_poll, timebuf, sizeof(timebuf)),
             VTY_NEWLINE);

  /* Show poll-interval timer thread. */
  if (use_json)
    {
      if (nbr_nbma->t_poll != NULL)
        json_object_string_add(json_sub, "pollIntervalTimerThread", "on");
    }
  else
    vty_out (vty, "    Thread Poll Timer %s%s",
             nbr_nbma->t_poll != NULL ? "on" : "off", VTY_NEWLINE);

  if (use_json)
    json_object_object_add(json, "noNbrId", json_sub);
}

static void
show_ip_ospf_neighbor_detail_sub (struct vty *vty, struct ospf_interface *oi,
                                  struct ospf_neighbor *nbr, u_char use_json, json_object *json)
{
  char timebuf[OSPF_TIME_DUMP_SIZE];
  json_object *json_sub = NULL;

  if (use_json)
    json_sub = json_object_new_object();
  else
    {
      /* Show neighbor ID. */
      if (nbr->state == NSM_Attempt && nbr->router_id.s_addr == 0)
        vty_out (vty, " Neighbor %s,", "-");
      else
        vty_out (vty, " Neighbor %s,", inet_ntoa (nbr->router_id));
    }

  /* Show interface address. */
  if (use_json)
    json_object_string_add(json_sub, "ifaceAddress", inet_ntoa (nbr->address.u.prefix4));
  else
    vty_out (vty, " interface address %s%s",
             inet_ntoa (nbr->address.u.prefix4), VTY_NEWLINE);

  /* Show Area ID. */
  if (use_json)
    {
      json_object_string_add(json_sub, "areaId", ospf_area_desc_string (oi->area));
      json_object_string_add(json_sub, "ifaceName", oi->ifp->name);
    }
  else
    vty_out (vty, "    In the area %s via interface %s%s",
             ospf_area_desc_string (oi->area), oi->ifp->name, VTY_NEWLINE);

  /* Show neighbor priority and state. */
  if (use_json)
    {
      json_object_int_add(json_sub, "nbrPriority", nbr->priority);
      json_object_string_add(json_sub, "nbrState", LOOKUP (ospf_nsm_state_msg, nbr->state));
    }
  else
    vty_out (vty, "    Neighbor priority is %d, State is %s,",
             nbr->priority, LOOKUP (ospf_nsm_state_msg, nbr->state));

  /* Show state changes. */
  if (use_json)
    json_object_int_add(json_sub, "stateChangeCounter", nbr->state_change);
  else
    vty_out (vty, " %d state changes%s", nbr->state_change, VTY_NEWLINE);

  if (nbr->ts_last_progress.tv_sec || nbr->ts_last_progress.tv_usec)
    {
      struct timeval res;
      long time_store;

      time_store = monotime_since(&nbr->ts_last_progress, &res) / 1000LL;
      if (use_json)
        {
          json_object_int_add(json_sub, "lastPrgrsvChangeMsec", time_store);
        }
      else
        {
          vty_out (vty, "    Most recent state change statistics:%s",
                   VTY_NEWLINE);
          vty_out (vty, "      Progressive change %s ago%s",
                   ospf_timeval_dump (&res, timebuf, sizeof(timebuf)),
                   VTY_NEWLINE);
        }
    }

  if (nbr->ts_last_regress.tv_sec || nbr->ts_last_regress.tv_usec)
    {
      struct timeval res;
      long time_store;

      time_store = monotime_since(&nbr->ts_last_regress, &res) / 1000LL;
      if (use_json)
        {
          json_object_int_add(json_sub, "lastRegressiveChangeMsec", time_store);
          if (nbr->last_regress_str)
            json_object_string_add(json_sub, "lastRegressiveChangeReason", nbr->last_regress_str);
        }
      else
        {
          vty_out (vty, "      Regressive change %s ago, due to %s%s",
                   ospf_timeval_dump (&res, timebuf, sizeof(timebuf)),
                   (nbr->last_regress_str ? nbr->last_regress_str : "??"),
                   VTY_NEWLINE);
        }
    }

  /* Show Designated Rotuer ID. */
  if (use_json)
    json_object_string_add(json_sub, "routerDesignatedId", inet_ntoa (nbr->d_router));
  else
    vty_out (vty, "    DR is %s,", inet_ntoa (nbr->d_router));

  /* Show Backup Designated Rotuer ID. */
  if (use_json)
    json_object_string_add(json_sub, "routerDesignatedBackupId", inet_ntoa (nbr->bd_router));
  else
    vty_out (vty, " BDR is %s%s", inet_ntoa (nbr->bd_router), VTY_NEWLINE);

  /* Show options. */
  if (use_json)
    {
      json_object_int_add(json_sub, "optionsCounter", nbr->options);
      json_object_string_add(json_sub, "optionsList", ospf_options_dump (nbr->options));
    }
  else
    vty_out (vty, "    Options %d %s%s", nbr->options,
             ospf_options_dump (nbr->options), VTY_NEWLINE);

  /* Show Router Dead interval timer. */
  if (use_json)
    {
      if (nbr->t_inactivity)
	{
          long time_store;
          time_store = monotime_until(&nbr->t_inactivity->u.sands, NULL) / 1000LL;
	  json_object_int_add(json_sub, "routerDeadIntervalTimerDueMsec", time_store);
	}
      else
	json_object_int_add(json_sub, "routerDeadIntervalTimerDueMsec", -1);
    }
  else
    vty_out (vty, "    Dead timer due in %s%s",
             ospf_timer_dump (nbr->t_inactivity, timebuf, sizeof (timebuf)),
             VTY_NEWLINE);

  /* Show Database Summary list. */
  if (use_json)
    json_object_int_add(json_sub, "databaseSummaryListCounter", ospf_db_summary_count (nbr));
  else
    vty_out (vty, "    Database Summary List %d%s",
             ospf_db_summary_count (nbr), VTY_NEWLINE);

  /* Show Link State Request list. */
  if (use_json)
    json_object_int_add(json_sub, "linkStateRequestListCounter", ospf_ls_request_count (nbr));
  else
    vty_out (vty, "    Link State Request List %ld%s",
             ospf_ls_request_count (nbr), VTY_NEWLINE);

  /* Show Link State Retransmission list. */
  if (use_json)
    json_object_int_add(json_sub, "linkStateRetransmissionListCounter", ospf_ls_retransmit_count (nbr));
  else
    vty_out (vty, "    Link State Retransmission List %ld%s",
             ospf_ls_retransmit_count (nbr), VTY_NEWLINE);

  /* Show inactivity timer thread. */
  if (use_json)
    {
      if (nbr->t_inactivity != NULL)
        json_object_string_add(json_sub, "threadInactivityTimer", "on");
    }
  else
    vty_out (vty, "    Thread Inactivity Timer %s%s",
             nbr->t_inactivity != NULL ? "on" : "off", VTY_NEWLINE);

  /* Show Database Description retransmission thread. */
  if (use_json)
    {
      if (nbr->t_db_desc != NULL)
        json_object_string_add(json_sub, "threadDatabaseDescriptionRetransmission", "on");
    }
  else
    vty_out (vty, "    Thread Database Description Retransmision %s%s",
             nbr->t_db_desc != NULL ? "on" : "off", VTY_NEWLINE);

  /* Show Link State Request Retransmission thread. */
  if (use_json)
    {
      if (nbr->t_ls_req != NULL)
        json_object_string_add(json_sub, "threadLinkStateRequestRetransmission", "on");
    }
  else
    vty_out (vty, "    Thread Link State Request Retransmission %s%s",
             nbr->t_ls_req != NULL ? "on" : "off", VTY_NEWLINE);

  /* Show Link State Update Retransmission thread. */
  if (use_json)
    {
      if (nbr->t_ls_upd != NULL)
        json_object_string_add(json_sub, "threadLinkStateUpdateRetransmission", "on");
    }
  else
    vty_out (vty, "    Thread Link State Update Retransmission %s%s%s",
             nbr->t_ls_upd != NULL ? "on" : "off", VTY_NEWLINE, VTY_NEWLINE);

  if (use_json)
    {
      if (nbr->state == NSM_Attempt && nbr->router_id.s_addr == 0)
        json_object_object_add(json, "noNbrId", json_sub);
      else
        json_object_object_add(json, inet_ntoa (nbr->router_id), json_sub);
    }

  ospf_bfd_show_info(vty, nbr->bfd_info, json, use_json, 0);
}

static int
show_ip_ospf_neighbor_id_common (struct vty *vty, struct ospf *ospf,
                                 int arg_base, struct cmd_token **argv, u_char use_json)
{
  struct listnode *node;
  struct ospf_neighbor *nbr;
  struct ospf_interface *oi;
  struct in_addr router_id;
  int ret;
  json_object *json = NULL;

  if (use_json)
    json = json_object_new_object();

  if (ospf->instance)
    {
      if (use_json)
        json_object_int_add(json, "ospfInstance", ospf->instance);
      else
        vty_out (vty, "%sOSPF Instance: %d%s%s", VTY_NEWLINE, ospf->instance,
                 VTY_NEWLINE, VTY_NEWLINE);
    }

  ret = inet_aton (argv[arg_base]->arg, &router_id);
  if (!ret)
    {
      if (!use_json)
        vty_out (vty, "Please specify Neighbor ID by A.B.C.D%s", VTY_NEWLINE);
      return CMD_WARNING;
    }

  for (ALL_LIST_ELEMENTS_RO (ospf->oiflist, node, oi))
    {
      if ((nbr = ospf_nbr_lookup_by_routerid (oi->nbrs, &router_id)))
        {
          show_ip_ospf_neighbor_detail_sub (vty, oi, nbr, use_json, json);
        }
    }

  if (use_json)
    {
      vty_out (vty, "%s%s", json_object_to_json_string_ext(json, JSON_C_TO_STRING_PRETTY), VTY_NEWLINE);
      json_object_free(json);
    }
  else
    vty_out (vty, "%s", VTY_NEWLINE);

  return CMD_SUCCESS;
}

DEFUN (show_ip_ospf_neighbor_id,
       show_ip_ospf_neighbor_id_cmd,
       "show ip ospf neighbor A.B.C.D [json]",
       SHOW_STR
       IP_STR
       "OSPF information\n"
       "Neighbor list\n"
       "Neighbor ID\n"
       JSON_STR)
{
  struct ospf *ospf;
  u_char uj = use_json(argc, argv);

  if ((ospf = ospf_lookup()) == NULL || !ospf->oi_running)
    return CMD_SUCCESS;

  return show_ip_ospf_neighbor_id_common(vty, ospf, 0, argv, uj);
}

DEFUN (show_ip_ospf_instance_neighbor_id,
       show_ip_ospf_instance_neighbor_id_cmd,
       "show ip ospf (1-65535) neighbor A.B.C.D [json]",
       SHOW_STR
       IP_STR
       "OSPF information\n"
       "Instance ID\n"
       "Neighbor list\n"
       "Neighbor ID\n"
       JSON_STR)
{
  int idx_number = 3;
  struct ospf *ospf;
  u_short instance = 0;
  u_char uj = use_json(argc, argv);

  VTY_GET_INTEGER ("Instance", instance, argv[idx_number]->arg);
  if ((ospf = ospf_lookup_instance(instance)) == NULL || !ospf->oi_running)
    return CMD_SUCCESS;

  return show_ip_ospf_neighbor_id_common(vty, ospf, 1, argv, uj);
}

static int
show_ip_ospf_neighbor_detail_common (struct vty *vty, struct ospf *ospf, u_char use_json)
{
  struct ospf_interface *oi;
  struct listnode *node;
  json_object *json = NULL;

  if (use_json)
    json = json_object_new_object();

  if (ospf->instance)
    {
      if (use_json)
        json_object_int_add(json, "ospfInstance", ospf->instance);
      else
        vty_out (vty, "%sOSPF Instance: %d%s%s", VTY_NEWLINE, ospf->instance,
                 VTY_NEWLINE, VTY_NEWLINE);
    }

  for (ALL_LIST_ELEMENTS_RO (ospf->oiflist, node, oi))
    {
      struct route_node *rn;
      struct ospf_neighbor *nbr;

      for (rn = route_top (oi->nbrs); rn; rn = route_next (rn))
        {
          if ((nbr = rn->info))
            {
              if (nbr != oi->nbr_self)
                {
                  if (nbr->state != NSM_Down)
                    {
                      show_ip_ospf_neighbor_detail_sub (vty, oi, nbr, use_json, json);
                    }
                }
            }
        }
    }

  if (use_json)
    {
      vty_out (vty, "%s%s", json_object_to_json_string_ext(json, JSON_C_TO_STRING_PRETTY), VTY_NEWLINE);
      json_object_free(json);
    }
  else
    vty_out (vty, "%s", VTY_NEWLINE);

  return CMD_SUCCESS;
}

DEFUN (show_ip_ospf_neighbor_detail,
       show_ip_ospf_neighbor_detail_cmd,
       "show ip ospf neighbor detail [json]",
       SHOW_STR
       IP_STR
       "OSPF information\n"
       "Neighbor list\n"
       "detail of all neighbors\n"
       JSON_STR)
{
  struct ospf *ospf;
  u_char uj = use_json(argc, argv);

  if ((ospf = ospf_lookup()) == NULL || !ospf->oi_running)
    return CMD_SUCCESS;

  return show_ip_ospf_neighbor_detail_common(vty, ospf, uj);
}

DEFUN (show_ip_ospf_instance_neighbor_detail,
       show_ip_ospf_instance_neighbor_detail_cmd,
       "show ip ospf (1-65535) neighbor detail [json]",
       SHOW_STR
       IP_STR
       "OSPF information\n"
       "Instance ID\n"
       "Neighbor list\n"
       "detail of all neighbors\n"
       JSON_STR)
{
  int idx_number = 3;
  struct ospf *ospf;
  u_short instance = 0;
  u_char uj = use_json(argc, argv);

  VTY_GET_INTEGER ("Instance", instance, argv[idx_number]->arg);
  if ((ospf = ospf_lookup_instance (instance)) == NULL || !ospf->oi_running)
    return CMD_SUCCESS;

  return show_ip_ospf_neighbor_detail_common(vty, ospf, uj);
}

static int
show_ip_ospf_neighbor_detail_all_common (struct vty *vty, struct ospf *ospf, u_char use_json)
{
  struct listnode *node;
  struct ospf_interface *oi;
  json_object *json = NULL;

  if (use_json)
    json = json_object_new_object();

  if (ospf->instance)
    {
      if (use_json)
        json_object_int_add(json, "ospfInstance", ospf->instance);
      else
        vty_out (vty, "%sOSPF Instance: %d%s%s", VTY_NEWLINE, ospf->instance,
                 VTY_NEWLINE, VTY_NEWLINE);
    }

  for (ALL_LIST_ELEMENTS_RO (ospf->oiflist, node, oi))
    {
      struct route_node *rn;
      struct ospf_neighbor *nbr;
      struct ospf_nbr_nbma *nbr_nbma;

      for (rn = route_top (oi->nbrs); rn; rn = route_next (rn))
	if ((nbr = rn->info))
	  if (nbr != oi->nbr_self)
	    if (nbr->state != NSM_Down)
	      show_ip_ospf_neighbor_detail_sub (vty, oi, rn->info, use_json, json);

      if (oi->type == OSPF_IFTYPE_NBMA)
        {
          struct listnode *nd;

          for (ALL_LIST_ELEMENTS_RO (oi->nbr_nbma, nd, nbr_nbma))
            {
              if (nbr_nbma->nbr == NULL || nbr_nbma->nbr->state == NSM_Down)
                show_ip_ospf_nbr_nbma_detail_sub (vty, oi, nbr_nbma, use_json, json);
            }
        }
    }

  if (use_json)
    {
      vty_out (vty, "%s%s", json_object_to_json_string_ext(json, JSON_C_TO_STRING_PRETTY), VTY_NEWLINE);
      json_object_free(json);
    }
  else
    {
      vty_out (vty, "%s", VTY_NEWLINE);
    }

  return CMD_SUCCESS;
}

DEFUN (show_ip_ospf_neighbor_detail_all,
       show_ip_ospf_neighbor_detail_all_cmd,
       "show ip ospf neighbor detail all [json]",
       SHOW_STR
       IP_STR
       "OSPF information\n"
       "Neighbor list\n"
       "detail of all neighbors\n"
       "include down status neighbor\n"
       JSON_STR)
{
  struct ospf *ospf;
  u_char uj = use_json(argc, argv);

  if ((ospf = ospf_lookup()) == NULL || !ospf->oi_running)
    return CMD_SUCCESS;

  return show_ip_ospf_neighbor_detail_all_common(vty, ospf, uj);
}

DEFUN (show_ip_ospf_instance_neighbor_detail_all,
       show_ip_ospf_instance_neighbor_detail_all_cmd,
       "show ip ospf (1-65535) neighbor detail all [json]",
       SHOW_STR
       IP_STR
       "OSPF information\n"
       "Instance ID\n"
       "Neighbor list\n"
       "detail of all neighbors\n"
       "include down status neighbor\n"
       JSON_STR)
{
  int idx_number = 3;
  struct ospf *ospf;
  u_short instance = 0;
  u_char uj = use_json(argc, argv);

  VTY_GET_INTEGER ("Instance", instance, argv[idx_number]->arg);
  if ((ospf = ospf_lookup_instance(instance)) == NULL || !ospf->oi_running)
    return CMD_SUCCESS;

  return show_ip_ospf_neighbor_detail_all_common(vty, ospf, uj);
}

static int
show_ip_ospf_neighbor_int_detail_common (struct vty *vty, struct ospf *ospf,
                                         int arg_base, struct cmd_token **argv, u_char use_json)
{
  struct ospf_interface *oi;
  struct interface *ifp;
  struct route_node *rn, *nrn;
  struct ospf_neighbor *nbr;
  json_object *json = NULL;

  if (use_json)
    json = json_object_new_object();

  if (ospf->instance)
    {
      if (use_json)
        json_object_int_add(json, "ospfInstance", ospf->instance);
      else
        vty_out (vty, "%sOSPF Instance: %d%s%s", VTY_NEWLINE, ospf->instance,
                 VTY_NEWLINE, VTY_NEWLINE);
    }

  ifp = if_lookup_by_name (argv[arg_base]->arg, VRF_DEFAULT);
  if (!ifp)
    {
      if (!use_json)
        vty_out (vty, "No such interface.%s", VTY_NEWLINE);
      return CMD_WARNING;
    }

  for (rn = route_top (IF_OIFS (ifp)); rn; rn = route_next (rn))
    {
      if ((oi = rn->info))
        {
          for (nrn = route_top (oi->nbrs); nrn; nrn = route_next (nrn))
            {
              if ((nbr = nrn->info))
                {
                  if (nbr != oi->nbr_self)
                    {
                      if (nbr->state != NSM_Down)
                        show_ip_ospf_neighbor_detail_sub (vty, oi, nbr, use_json, json);
                    }
                }
            }
        }
    }

  if (use_json)
    {
      vty_out (vty, "%s%s", json_object_to_json_string_ext(json, JSON_C_TO_STRING_PRETTY), VTY_NEWLINE);
      json_object_free(json);
    }
  else
    vty_out (vty, "%s", VTY_NEWLINE);

  return CMD_SUCCESS;
}

DEFUN (show_ip_ospf_neighbor_int_detail,
       show_ip_ospf_neighbor_int_detail_cmd,
       "show ip ospf neighbor IFNAME detail [json]",
       SHOW_STR
       IP_STR
       "OSPF information\n"
       "Neighbor list\n"
       "Interface name\n"
       "detail of all neighbors\n"
       JSON_STR)
{
  struct ospf *ospf;
  u_char uj = use_json(argc, argv);

  if ((ospf = ospf_lookup()) == NULL || !ospf->oi_running)
    return CMD_SUCCESS;

  return show_ip_ospf_neighbor_int_detail_common(vty, ospf, 0, argv, uj);
}

DEFUN (show_ip_ospf_instance_neighbor_int_detail,
       show_ip_ospf_instance_neighbor_int_detail_cmd,
       "show ip ospf (1-65535) neighbor IFNAME detail [json]",
       SHOW_STR
       IP_STR
       "OSPF information\n"
       "Instance ID\n"
       "Neighbor list\n"
       "Interface name\n"
       "detail of all neighbors\n"
       JSON_STR)
{
  int idx_number = 3;
  struct ospf *ospf;
  u_short instance = 0;
  u_char uj = use_json(argc, argv);

  VTY_GET_INTEGER ("Instance", instance, argv[idx_number]->arg);
  if ((ospf = ospf_lookup_instance(instance)) == NULL || !ospf->oi_running)
    return CMD_SUCCESS;

  return show_ip_ospf_neighbor_int_detail_common(vty, ospf, 1, argv, uj);
}

/* Show functions */
static int
show_lsa_summary (struct vty *vty, struct ospf_lsa *lsa, int self)
{
  struct router_lsa *rl;
  struct summary_lsa *sl;
  struct as_external_lsa *asel;
  struct prefix_ipv4 p;

  if (lsa != NULL)
    /* If self option is set, check LSA self flag. */
    if (self == 0 || IS_LSA_SELF (lsa))
      {
	/* LSA common part show. */
	vty_out (vty, "%-15s ", inet_ntoa (lsa->data->id));
	vty_out (vty, "%-15s %4d 0x%08lx 0x%04x",
		 inet_ntoa (lsa->data->adv_router), LS_AGE (lsa),
		 (u_long)ntohl (lsa->data->ls_seqnum), ntohs (lsa->data->checksum));
	/* LSA specific part show. */
	switch (lsa->data->type)
	  {
	  case OSPF_ROUTER_LSA:
	    rl = (struct router_lsa *) lsa->data;
	    vty_out (vty, " %-d", ntohs (rl->links));
	    break;
	  case OSPF_SUMMARY_LSA:
	    sl = (struct summary_lsa *) lsa->data;

	    p.family = AF_INET;
	    p.prefix = sl->header.id;
	    p.prefixlen = ip_masklen (sl->mask);
	    apply_mask_ipv4 (&p);

	    vty_out (vty, " %s/%d", inet_ntoa (p.prefix), p.prefixlen);
	    break;
	  case OSPF_AS_EXTERNAL_LSA:
	  case OSPF_AS_NSSA_LSA:
	    asel = (struct as_external_lsa *) lsa->data;

	    p.family = AF_INET;
	    p.prefix = asel->header.id;
	    p.prefixlen = ip_masklen (asel->mask);
	    apply_mask_ipv4 (&p);

	    vty_out (vty, " %s %s/%d [0x%lx]",
		     IS_EXTERNAL_METRIC (asel->e[0].tos) ? "E2" : "E1",
		     inet_ntoa (p.prefix), p.prefixlen,
		     (u_long)ntohl (asel->e[0].route_tag));
	    break;
	  case OSPF_NETWORK_LSA:
	  case OSPF_ASBR_SUMMARY_LSA:
	  case OSPF_OPAQUE_LINK_LSA:
	  case OSPF_OPAQUE_AREA_LSA:
	  case OSPF_OPAQUE_AS_LSA:
	  default:
	    break;
	  }
	vty_out (vty, VTY_NEWLINE);
      }

  return 0;
}

static const char *show_database_desc[] =
{
  "unknown",
  "Router Link States",
  "Net Link States",
  "Summary Link States",
  "ASBR-Summary Link States",
  "AS External Link States",
  "Group Membership LSA",
  "NSSA-external Link States",
  "Type-8 LSA",
  "Link-Local Opaque-LSA",
  "Area-Local Opaque-LSA",
  "AS-external Opaque-LSA",
};

static const char *show_database_header[] =
{
  "",
  "Link ID         ADV Router      Age  Seq#       CkSum  Link count",
  "Link ID         ADV Router      Age  Seq#       CkSum",
  "Link ID         ADV Router      Age  Seq#       CkSum  Route",
  "Link ID         ADV Router      Age  Seq#       CkSum",
  "Link ID         ADV Router      Age  Seq#       CkSum  Route",
  " --- header for Group Member ----",
  "Link ID         ADV Router      Age  Seq#       CkSum  Route",
  " --- type-8 ---",
  "Opaque-Type/Id  ADV Router      Age  Seq#       CkSum",
  "Opaque-Type/Id  ADV Router      Age  Seq#       CkSum",
  "Opaque-Type/Id  ADV Router      Age  Seq#       CkSum",
};

static void
show_ip_ospf_database_header (struct vty *vty, struct ospf_lsa *lsa)
{
  struct router_lsa *rlsa = (struct router_lsa*) lsa->data;
  
  vty_out (vty, "  LS age: %d%s", LS_AGE (lsa), VTY_NEWLINE);
  vty_out (vty, "  Options: 0x%-2x : %s%s", 
           lsa->data->options,
           ospf_options_dump(lsa->data->options), 
           VTY_NEWLINE);
  vty_out (vty, "  LS Flags: 0x%-2x %s%s",
           lsa->flags,
           ((lsa->flags & OSPF_LSA_LOCAL_XLT) ? "(Translated from Type-7)" : ""),
           VTY_NEWLINE);

  if (lsa->data->type == OSPF_ROUTER_LSA)
    {
      vty_out (vty, "  Flags: 0x%x" , rlsa->flags);

      if (rlsa->flags)
	vty_out (vty, " :%s%s%s%s",
		 IS_ROUTER_LSA_BORDER (rlsa) ? " ABR" : "",
		 IS_ROUTER_LSA_EXTERNAL (rlsa) ? " ASBR" : "",
		 IS_ROUTER_LSA_VIRTUAL (rlsa) ? " VL-endpoint" : "",
		 IS_ROUTER_LSA_SHORTCUT (rlsa) ? " Shortcut" : "");

      vty_out (vty, "%s", VTY_NEWLINE);
    }
  vty_out (vty, "  LS Type: %s%s",
           LOOKUP (ospf_lsa_type_msg, lsa->data->type), VTY_NEWLINE);
  vty_out (vty, "  Link State ID: %s %s%s", inet_ntoa (lsa->data->id),
           LOOKUP (ospf_link_state_id_type_msg, lsa->data->type), VTY_NEWLINE);
  vty_out (vty, "  Advertising Router: %s%s",
           inet_ntoa (lsa->data->adv_router), VTY_NEWLINE);
  vty_out (vty, "  LS Seq Number: %08lx%s", (u_long)ntohl (lsa->data->ls_seqnum),
           VTY_NEWLINE);
  vty_out (vty, "  Checksum: 0x%04x%s", ntohs (lsa->data->checksum),
           VTY_NEWLINE);
  vty_out (vty, "  Length: %d%s", ntohs (lsa->data->length), VTY_NEWLINE);
}

const char *link_type_desc[] =
{
  "(null)",
  "another Router (point-to-point)",
  "a Transit Network",
  "Stub Network",
  "a Virtual Link",
};

const char *link_id_desc[] =
{
  "(null)",
  "Neighboring Router ID",
  "Designated Router address",
  "Net",
  "Neighboring Router ID",
};

const char *link_data_desc[] =
{
  "(null)",
  "Router Interface address",
  "Router Interface address",
  "Network Mask",
  "Router Interface address",
};

/* Show router-LSA each Link information. */
static void
show_ip_ospf_database_router_links (struct vty *vty,
                                    struct router_lsa *rl)
{
  int len, type;
  unsigned int i;

  len = ntohs (rl->header.length) - 4;
  for (i = 0; i < ntohs (rl->links) && len > 0; len -= 12, i++)
    {
      type = rl->link[i].type;

      vty_out (vty, "    Link connected to: %s%s",
	       link_type_desc[type], VTY_NEWLINE);
      vty_out (vty, "     (Link ID) %s: %s%s", link_id_desc[type],
	       inet_ntoa (rl->link[i].link_id), VTY_NEWLINE);
      vty_out (vty, "     (Link Data) %s: %s%s", link_data_desc[type],
	       inet_ntoa (rl->link[i].link_data), VTY_NEWLINE);
      vty_out (vty, "      Number of TOS metrics: 0%s", VTY_NEWLINE);
      vty_out (vty, "       TOS 0 Metric: %d%s",
	       ntohs (rl->link[i].metric), VTY_NEWLINE);
      vty_out (vty, "%s", VTY_NEWLINE);
    }
}

/* Show router-LSA detail information. */
static int
show_router_lsa_detail (struct vty *vty, struct ospf_lsa *lsa)
{
  if (lsa != NULL)
    {
      struct router_lsa *rl = (struct router_lsa *) lsa->data;

      show_ip_ospf_database_header (vty, lsa);
          
      vty_out (vty, "   Number of Links: %d%s%s", ntohs (rl->links),
	       VTY_NEWLINE, VTY_NEWLINE);

      show_ip_ospf_database_router_links (vty, rl);
      vty_out (vty, "%s", VTY_NEWLINE);
    }

  return 0;
}

/* Show network-LSA detail information. */
static int
show_network_lsa_detail (struct vty *vty, struct ospf_lsa *lsa)
{
  int length, i;

  if (lsa != NULL)
    {
      struct network_lsa *nl = (struct network_lsa *) lsa->data;

      show_ip_ospf_database_header (vty, lsa);

      vty_out (vty, "  Network Mask: /%d%s",
	       ip_masklen (nl->mask), VTY_NEWLINE);

      length = ntohs (lsa->data->length) - OSPF_LSA_HEADER_SIZE - 4;

      for (i = 0; length > 0; i++, length -= 4)
	vty_out (vty, "        Attached Router: %s%s",
		 inet_ntoa (nl->routers[i]), VTY_NEWLINE);

      vty_out (vty, "%s", VTY_NEWLINE);
    }

  return 0;
}

/* Show summary-LSA detail information. */
static int
show_summary_lsa_detail (struct vty *vty, struct ospf_lsa *lsa)
{
  if (lsa != NULL)
    {
      struct summary_lsa *sl = (struct summary_lsa *) lsa->data;

      show_ip_ospf_database_header (vty, lsa);

      vty_out (vty, "  Network Mask: /%d%s", ip_masklen (sl->mask),
	       VTY_NEWLINE);
      vty_out (vty, "        TOS: 0  Metric: %d%s", GET_METRIC (sl->metric),
	       VTY_NEWLINE);
	  vty_out (vty, "%s", VTY_NEWLINE);
    }

  return 0;
}

/* Show summary-ASBR-LSA detail information. */
static int
show_summary_asbr_lsa_detail (struct vty *vty, struct ospf_lsa *lsa)
{
  if (lsa != NULL)
    {
      struct summary_lsa *sl = (struct summary_lsa *) lsa->data;

      show_ip_ospf_database_header (vty, lsa);

      vty_out (vty, "  Network Mask: /%d%s",
	       ip_masklen (sl->mask), VTY_NEWLINE);
      vty_out (vty, "        TOS: 0  Metric: %d%s", GET_METRIC (sl->metric),
	       VTY_NEWLINE);
	  vty_out (vty, "%s", VTY_NEWLINE);
    }

  return 0;
}

/* Show AS-external-LSA detail information. */
static int
show_as_external_lsa_detail (struct vty *vty, struct ospf_lsa *lsa)
{
  if (lsa != NULL)
    {
      struct as_external_lsa *al = (struct as_external_lsa *) lsa->data;

      show_ip_ospf_database_header (vty, lsa);

      vty_out (vty, "  Network Mask: /%d%s",
	       ip_masklen (al->mask), VTY_NEWLINE);
      vty_out (vty, "        Metric Type: %s%s",
	       IS_EXTERNAL_METRIC (al->e[0].tos) ?
	       "2 (Larger than any link state path)" : "1", VTY_NEWLINE);
      vty_out (vty, "        TOS: 0%s", VTY_NEWLINE);
      vty_out (vty, "        Metric: %d%s",
	       GET_METRIC (al->e[0].metric), VTY_NEWLINE);
      vty_out (vty, "        Forward Address: %s%s",
	       inet_ntoa (al->e[0].fwd_addr), VTY_NEWLINE);

      vty_out (vty, "        External Route Tag: %"ROUTE_TAG_PRI"%s%s",
	       (route_tag_t)ntohl (al->e[0].route_tag), VTY_NEWLINE, VTY_NEWLINE);
    }

  return 0;
}
#if 0
static int
show_as_external_lsa_stdvty (struct ospf_lsa *lsa)
{
  struct as_external_lsa *al = (struct as_external_lsa *) lsa->data;

  /* show_ip_ospf_database_header (vty, lsa); */

  zlog_debug( "  Network Mask: /%d%s",
	     ip_masklen (al->mask), "\n");
  zlog_debug( "        Metric Type: %s%s",
	     IS_EXTERNAL_METRIC (al->e[0].tos) ?
	     "2 (Larger than any link state path)" : "1", "\n");
  zlog_debug( "        TOS: 0%s", "\n");
  zlog_debug( "        Metric: %d%s",
	     GET_METRIC (al->e[0].metric), "\n");
  zlog_debug( "        Forward Address: %s%s",
	     inet_ntoa (al->e[0].fwd_addr), "\n");

  zlog_debug( "        External Route Tag: %"ROUTE_TAG_PRI"%s%s",
	     (route_tag_t)ntohl (al->e[0].route_tag), "\n", "\n");

  return 0;
}
#endif
/* Show AS-NSSA-LSA detail information. */
static int
show_as_nssa_lsa_detail (struct vty *vty, struct ospf_lsa *lsa)
{
  if (lsa != NULL)
    {
      struct as_external_lsa *al = (struct as_external_lsa *) lsa->data;

      show_ip_ospf_database_header (vty, lsa);

      vty_out (vty, "  Network Mask: /%d%s",
	       ip_masklen (al->mask), VTY_NEWLINE);
      vty_out (vty, "        Metric Type: %s%s",
	       IS_EXTERNAL_METRIC (al->e[0].tos) ?
	       "2 (Larger than any link state path)" : "1", VTY_NEWLINE);
      vty_out (vty, "        TOS: 0%s", VTY_NEWLINE);
      vty_out (vty, "        Metric: %d%s",
	       GET_METRIC (al->e[0].metric), VTY_NEWLINE);
      vty_out (vty, "        NSSA: Forward Address: %s%s",
	       inet_ntoa (al->e[0].fwd_addr), VTY_NEWLINE);

      vty_out (vty, "        External Route Tag: %"ROUTE_TAG_PRI"%s%s",
	       (route_tag_t)ntohl (al->e[0].route_tag), VTY_NEWLINE, VTY_NEWLINE);
    }

  return 0;
}

static int
show_func_dummy (struct vty *vty, struct ospf_lsa *lsa)
{
  return 0;
}

static int
show_opaque_lsa_detail (struct vty *vty, struct ospf_lsa *lsa)
{
  if (lsa != NULL)
    {
      show_ip_ospf_database_header (vty, lsa);
      show_opaque_info_detail (vty, lsa);

      vty_out (vty, "%s", VTY_NEWLINE);
    }
  return 0;
}

int (*show_function[])(struct vty *, struct ospf_lsa *) =
{
  NULL,
  show_router_lsa_detail,
  show_network_lsa_detail,
  show_summary_lsa_detail,
  show_summary_asbr_lsa_detail,
  show_as_external_lsa_detail,
  show_func_dummy,
  show_as_nssa_lsa_detail,  /* almost same as external */
  NULL,				/* type-8 */
  show_opaque_lsa_detail,
  show_opaque_lsa_detail,
  show_opaque_lsa_detail,
};

static void
show_lsa_prefix_set (struct vty *vty, struct prefix_ls *lp, struct in_addr *id,
		     struct in_addr *adv_router)
{
  memset (lp, 0, sizeof (struct prefix_ls));
  lp->family = 0;
  if (id == NULL)
    lp->prefixlen = 0;
  else if (adv_router == NULL)
    {
      lp->prefixlen = 32;
      lp->id = *id;
    }
  else
    {
      lp->prefixlen = 64;
      lp->id = *id;
      lp->adv_router = *adv_router;
    }
}

static void
show_lsa_detail_proc (struct vty *vty, struct route_table *rt,
		      struct in_addr *id, struct in_addr *adv_router)
{
  struct prefix_ls lp;
  struct route_node *rn, *start;
  struct ospf_lsa *lsa;

  show_lsa_prefix_set (vty, &lp, id, adv_router);
  start = route_node_get (rt, (struct prefix *) &lp);
  if (start)
    {
      route_lock_node (start);
      for (rn = start; rn; rn = route_next_until (rn, start))
	if ((lsa = rn->info))
	  {
	    if (show_function[lsa->data->type] != NULL)
	      show_function[lsa->data->type] (vty, lsa);
	  }
      route_unlock_node (start);
    }
}

/* Show detail LSA information
   -- if id is NULL then show all LSAs. */
static void
show_lsa_detail (struct vty *vty, struct ospf *ospf, int type,
		 struct in_addr *id, struct in_addr *adv_router)
{
  struct listnode *node;
  struct ospf_area *area;
  
  switch (type)
    {
    case OSPF_AS_EXTERNAL_LSA:
    case OSPF_OPAQUE_AS_LSA:
      vty_out (vty, "                %s %s%s",
               show_database_desc[type],
               VTY_NEWLINE, VTY_NEWLINE);
      show_lsa_detail_proc (vty, AS_LSDB (ospf, type), id, adv_router);
      break;
    default:
      for (ALL_LIST_ELEMENTS_RO (ospf->areas, node, area))
        {
          vty_out (vty, "%s                %s (Area %s)%s%s",
                   VTY_NEWLINE, show_database_desc[type],
                   ospf_area_desc_string (area), VTY_NEWLINE, VTY_NEWLINE);
          show_lsa_detail_proc (vty, AREA_LSDB (area, type), id, adv_router);
        }
      break;
    }
}

static void
show_lsa_detail_adv_router_proc (struct vty *vty, struct route_table *rt,
				 struct in_addr *adv_router)
{
  struct route_node *rn;
  struct ospf_lsa *lsa;

  for (rn = route_top (rt); rn; rn = route_next (rn))
    if ((lsa = rn->info))
      if (IPV4_ADDR_SAME (adv_router, &lsa->data->adv_router))
	{
	  if (CHECK_FLAG (lsa->flags, OSPF_LSA_LOCAL_XLT))
	    continue;
	  if (show_function[lsa->data->type] != NULL)
	    show_function[lsa->data->type] (vty, lsa);
	}
}

/* Show detail LSA information. */
static void
show_lsa_detail_adv_router (struct vty *vty, struct ospf *ospf, int type,
			    struct in_addr *adv_router)
{
  struct listnode *node;
  struct ospf_area *area;

  switch (type)
    {
    case OSPF_AS_EXTERNAL_LSA:
    case OSPF_OPAQUE_AS_LSA:
      vty_out (vty, "                %s %s%s",
               show_database_desc[type],
               VTY_NEWLINE, VTY_NEWLINE);
      show_lsa_detail_adv_router_proc (vty, AS_LSDB (ospf, type),
                                       adv_router);
      break;
    default:
      for (ALL_LIST_ELEMENTS_RO (ospf->areas, node, area))
        {
          vty_out (vty, "%s                %s (Area %s)%s%s",
                   VTY_NEWLINE, show_database_desc[type],
                   ospf_area_desc_string (area), VTY_NEWLINE, VTY_NEWLINE);
          show_lsa_detail_adv_router_proc (vty, AREA_LSDB (area, type),
                                           adv_router);
	}
      break;
    }
}

static void
show_ip_ospf_database_summary (struct vty *vty, struct ospf *ospf, int self)
{
  struct ospf_lsa *lsa;
  struct route_node *rn;
  struct ospf_area *area;
  struct listnode *node;
  int type;

  for (ALL_LIST_ELEMENTS_RO (ospf->areas, node, area))
    {
      for (type = OSPF_MIN_LSA; type < OSPF_MAX_LSA; type++)
	{
	  switch (type)
	    {
	    case OSPF_AS_EXTERNAL_LSA:
            case OSPF_OPAQUE_AS_LSA:
	      continue;
	    default:
	      break;
	    }
          if (ospf_lsdb_count_self (area->lsdb, type) > 0 ||
              (!self && ospf_lsdb_count (area->lsdb, type) > 0))
            {
              vty_out (vty, "                %s (Area %s)%s%s",
                       show_database_desc[type],
		       ospf_area_desc_string (area),
                       VTY_NEWLINE, VTY_NEWLINE);
              vty_out (vty, "%s%s", show_database_header[type], VTY_NEWLINE);

	      LSDB_LOOP (AREA_LSDB (area, type), rn, lsa)
		show_lsa_summary (vty, lsa, self);

              vty_out (vty, "%s", VTY_NEWLINE);
	  }
	}
    }

  for (type = OSPF_MIN_LSA; type < OSPF_MAX_LSA; type++)
    {
      switch (type)
        {
          case OSPF_AS_EXTERNAL_LSA:
          case OSPF_OPAQUE_AS_LSA:
            break;
          default:
            continue;
        }
      if (ospf_lsdb_count_self (ospf->lsdb, type) ||
         (!self && ospf_lsdb_count (ospf->lsdb, type)))
        {
          vty_out (vty, "                %s%s%s",
	       show_database_desc[type],
	       VTY_NEWLINE, VTY_NEWLINE);
          vty_out (vty, "%s%s", show_database_header[type],
	       VTY_NEWLINE);

	  LSDB_LOOP (AS_LSDB (ospf, type), rn, lsa)
	    show_lsa_summary (vty, lsa, self);

          vty_out (vty, "%s", VTY_NEWLINE);
        }
    }

  vty_out (vty, "%s", VTY_NEWLINE);
}

static void
show_ip_ospf_database_maxage (struct vty *vty, struct ospf *ospf)
{
  struct route_node *rn;

  vty_out (vty, "%s                MaxAge Link States:%s%s",
           VTY_NEWLINE, VTY_NEWLINE, VTY_NEWLINE);

  for (rn = route_top (ospf->maxage_lsa); rn; rn = route_next (rn))
    {
      struct ospf_lsa *lsa;

      if ((lsa = rn->info) != NULL)
	{
	  vty_out (vty, "Link type: %d%s", lsa->data->type, VTY_NEWLINE);
	  vty_out (vty, "Link State ID: %s%s",
		   inet_ntoa (lsa->data->id), VTY_NEWLINE);
	  vty_out (vty, "Advertising Router: %s%s",
		   inet_ntoa (lsa->data->adv_router), VTY_NEWLINE);
	  vty_out (vty, "LSA lock count: %d%s", lsa->lock, VTY_NEWLINE);
	  vty_out (vty, "%s", VTY_NEWLINE);
	}
    }
}

#define OSPF_LSA_TYPE_NSSA_DESC      "NSSA external link state\n"
#define OSPF_LSA_TYPE_NSSA_CMD_STR   "|nssa-external"

#define OSPF_LSA_TYPE_OPAQUE_LINK_DESC "Link local Opaque-LSA\n"
#define OSPF_LSA_TYPE_OPAQUE_AREA_DESC "Link area Opaque-LSA\n"
#define OSPF_LSA_TYPE_OPAQUE_AS_DESC   "Link AS Opaque-LSA\n"
#define OSPF_LSA_TYPE_OPAQUE_CMD_STR   "|opaque-link|opaque-area|opaque-as"

#define OSPF_LSA_TYPES_DESC                                                   \
   "ASBR summary link states\n"                                               \
   "External link states\n"                                                   \
   "Network link states\n"                                                    \
   "Router link states\n"                                                     \
   "Network summary link states\n"                                            \
   OSPF_LSA_TYPE_NSSA_DESC                                                    \
   OSPF_LSA_TYPE_OPAQUE_LINK_DESC                                             \
   OSPF_LSA_TYPE_OPAQUE_AREA_DESC                                             \
   OSPF_LSA_TYPE_OPAQUE_AS_DESC     

static int
show_ip_ospf_database_common (struct vty *vty, struct ospf *ospf,
                              int arg_base, int argc, struct cmd_token **argv)
{
  int idx_type = 4;
  int type, ret;
  struct in_addr id, adv_router;

  if (ospf->instance)
    vty_out (vty, "%sOSPF Instance: %d%s", VTY_NEWLINE, ospf->instance,
             VTY_NEWLINE);

  vty_out (vty, "%s       OSPF Router with ID (%s)%s%s", VTY_NEWLINE,
           inet_ntoa (ospf->router_id), VTY_NEWLINE, VTY_NEWLINE);

  /* Show all LSA. */
  if (argc == arg_base + 4)
    {
      show_ip_ospf_database_summary (vty, ospf, 0);
      return CMD_SUCCESS;
    }

  /* Set database type to show. */
  if (strncmp (argv[arg_base + idx_type]->text, "r", 1) == 0)
    type = OSPF_ROUTER_LSA;
  else if (strncmp (argv[arg_base + idx_type]->text, "ne", 2) == 0)
    type = OSPF_NETWORK_LSA;
  else if (strncmp (argv[arg_base + idx_type]->text, "ns", 2) == 0)
    type = OSPF_AS_NSSA_LSA;
  else if (strncmp (argv[arg_base + idx_type]->text, "su", 2) == 0)
    type = OSPF_SUMMARY_LSA;
  else if (strncmp (argv[arg_base + idx_type]->text, "a", 1) == 0)
    type = OSPF_ASBR_SUMMARY_LSA;
  else if (strncmp (argv[arg_base + idx_type]->text, "e", 1) == 0)
    type = OSPF_AS_EXTERNAL_LSA;
  else if (strncmp (argv[arg_base + idx_type]->text, "se", 2) == 0)
    {
      show_ip_ospf_database_summary (vty, ospf, 1);
      return CMD_SUCCESS;
    }
  else if (strncmp (argv[arg_base + idx_type]->text, "m", 1) == 0)
    {
      show_ip_ospf_database_maxage (vty, ospf);
      return CMD_SUCCESS;
    }
  else if (strncmp (argv[arg_base + idx_type]->text, "opaque-l", 8) == 0)
    type = OSPF_OPAQUE_LINK_LSA;
  else if (strncmp (argv[arg_base + idx_type]->text, "opaque-ar", 9) == 0)
    type = OSPF_OPAQUE_AREA_LSA;
  else if (strncmp (argv[arg_base + idx_type]->text, "opaque-as", 9) == 0)
    type = OSPF_OPAQUE_AS_LSA;
  else
    return CMD_WARNING;

  /* `show ip ospf database LSA'. */
  if (argc == arg_base + 5)
    show_lsa_detail (vty, ospf, type, NULL, NULL);
  else if (argc >= arg_base + 6)
    {
      ret = inet_aton (argv[arg_base + 5]->arg, &id);
      if (!ret)
	return CMD_WARNING;
      
      /* `show ip ospf database LSA ID'. */
      if (argc == arg_base + 6)
	show_lsa_detail (vty, ospf, type, &id, NULL);
      /* `show ip ospf database LSA ID adv-router ADV_ROUTER'. */
      else if (argc == arg_base + 7)
	{
	  if (strncmp (argv[arg_base + 6]->text, "s", 1) == 0)
	    adv_router = ospf->router_id;
	  else
	    {
	      ret = inet_aton (argv[arg_base + 7]->arg, &adv_router);
	      if (!ret)
		return CMD_WARNING;
	    }
	  show_lsa_detail (vty, ospf, type, &id, &adv_router);
	}
    }

  return CMD_SUCCESS;
}

DEFUN (show_ip_ospf_database_max,
       show_ip_ospf_database_max_cmd,
       "show ip ospf database <max-age|self-originate>",
       SHOW_STR
       IP_STR
       "OSPF information\n"
       "Database summary\n"
       "LSAs in MaxAge list\n"
       "Self-originated link states\n")
{
  struct ospf *ospf;

  if ((ospf = ospf_lookup()) == NULL || !ospf->oi_running)
    return CMD_SUCCESS;

  return (show_ip_ospf_database_common(vty, ospf, 0, argc, argv));
}

DEFUN (show_ip_ospf_instance_database,
       show_ip_ospf_instance_database_cmd,
       "show ip ospf [(1-65535)] database [<asbr-summary|external|network|router|summary|nssa-external|opaque-link|opaque-area|opaque-as> [A.B.C.D [<self-originate|adv-router A.B.C.D>]]]",
       SHOW_STR
       IP_STR
       "OSPF information\n"
       "Instance ID\n"
       "Database summary\n"
        OSPF_LSA_TYPES_DESC
       "Link State ID (as an IP address)\n"
       "Self-originated link states\n"
       "Advertising Router link states\n"
       "Advertising Router (as an IP address)\n")
{
  struct ospf *ospf;
  u_short instance = 0;

  int idx = 0;
  if (argv_find (argv, argc, "(1-65535)", &idx))
  {
    VTY_GET_INTEGER ("Instance", instance, argv[idx]->arg);
    ospf = ospf_lookup_instance (instance);
  }
  else {
    ospf = ospf_lookup();
  }

  if (!ospf || !ospf->oi_running)
    return CMD_SUCCESS;

  return (show_ip_ospf_database_common(vty, ospf, idx ? 1 : 0, argc, argv));
}

DEFUN (show_ip_ospf_instance_database_max,
       show_ip_ospf_instance_database_max_cmd,
       "show ip ospf (1-65535) database <max-age|self-originate>",
       SHOW_STR
       IP_STR
       "OSPF information\n"
       "Instance ID\n"
       "Database summary\n"
       "LSAs in MaxAge list\n"
       "Self-originated link states\n")
{
  int idx_number = 3;
  struct ospf *ospf;
  u_short instance = 0;

  VTY_GET_INTEGER ("Instance", instance, argv[idx_number]->arg);

  if ((ospf = ospf_lookup_instance (instance)) == NULL || !ospf->oi_running)
    return CMD_SUCCESS;

  return (show_ip_ospf_database_common(vty, ospf, 1, argc, argv));
}


static int
show_ip_ospf_database_type_adv_router_common (struct vty *vty, struct ospf *ospf,
                                              int arg_base, int argc, struct cmd_token **argv)
{
  int idx_type = 4;
  int type, ret;
  struct in_addr adv_router;

  if (ospf->instance)
    vty_out (vty, "%sOSPF Instance: %d%s", VTY_NEWLINE, ospf->instance,
             VTY_NEWLINE);

  vty_out (vty, "%s       OSPF Router with ID (%s)%s%s", VTY_NEWLINE,
           inet_ntoa (ospf->router_id), VTY_NEWLINE, VTY_NEWLINE);

  if (argc != arg_base + 7)
    return CMD_WARNING;

  /* Set database type to show. */
  if (strncmp (argv[arg_base + idx_type]->text, "r", 1) == 0)
    type = OSPF_ROUTER_LSA;
  else if (strncmp (argv[arg_base + idx_type]->text, "ne", 2) == 0)
    type = OSPF_NETWORK_LSA;
  else if (strncmp (argv[arg_base + idx_type]->text, "ns", 2) == 0)
    type = OSPF_AS_NSSA_LSA;
  else if (strncmp (argv[arg_base + idx_type]->text, "s", 1) == 0)
    type = OSPF_SUMMARY_LSA;
  else if (strncmp (argv[arg_base + idx_type]->text, "a", 1) == 0)
    type = OSPF_ASBR_SUMMARY_LSA;
  else if (strncmp (argv[arg_base + idx_type]->text, "e", 1) == 0)
    type = OSPF_AS_EXTERNAL_LSA;
  else if (strncmp (argv[arg_base + idx_type]->text, "opaque-l", 8) == 0)
    type = OSPF_OPAQUE_LINK_LSA;
  else if (strncmp (argv[arg_base + idx_type]->text, "opaque-ar", 9) == 0)
    type = OSPF_OPAQUE_AREA_LSA;
  else if (strncmp (argv[arg_base + idx_type]->text, "opaque-as", 9) == 0)
    type = OSPF_OPAQUE_AS_LSA;
  else
    return CMD_WARNING;

  /* `show ip ospf database LSA adv-router ADV_ROUTER'. */
  if (strncmp (argv[arg_base + 5]->text, "s", 1) == 0)
    adv_router = ospf->router_id;
  else
    {
      ret = inet_aton (argv[arg_base + 6]->arg, &adv_router);
      if (!ret)
	return CMD_WARNING;
    }

  show_lsa_detail_adv_router (vty, ospf, type, &adv_router);

  return CMD_SUCCESS;
}

DEFUN (show_ip_ospf_database_type_adv_router,
       show_ip_ospf_database_type_adv_router_cmd,
       "show ip ospf database <asbr-summary|external|network|router|summary|nssa-external|opaque-link|opaque-area|opaque-as> <adv-router A.B.C.D|self-originate>",
       SHOW_STR
       IP_STR
       "OSPF information\n"
       "Database summary\n"
       OSPF_LSA_TYPES_DESC
       "Advertising Router link states\n"
       "Advertising Router (as an IP address)\n"
       "Self-originated link states\n")
{
  struct ospf *ospf;

  if ((ospf = ospf_lookup()) == NULL || !ospf->oi_running)
    return CMD_SUCCESS;

  return (show_ip_ospf_database_type_adv_router_common(vty, ospf, 0, argc, argv));
}

DEFUN (show_ip_ospf_instance_database_type_adv_router,
       show_ip_ospf_instance_database_type_adv_router_cmd,
       "show ip ospf (1-65535) database <asbr-summary|external|network|router|summary|nssa-external|opaque-link|opaque-area|opaque-as> <adv-router A.B.C.D|self-originate>",
       SHOW_STR
       IP_STR
       "OSPF information\n"
       "Instance ID\n"
       "Database summary\n"
       OSPF_LSA_TYPES_DESC
       "Advertising Router link states\n"
       "Advertising Router (as an IP address)\n"
       "Self-originated link states\n")
{
  int idx_number = 3;
  struct ospf *ospf;
  u_short instance = 0;

  VTY_GET_INTEGER ("Instance", instance, argv[idx_number]->arg);

  if ((ospf = ospf_lookup_instance (instance)) == NULL || !ospf->oi_running)
    return CMD_SUCCESS;

  return (show_ip_ospf_database_type_adv_router_common(vty, ospf, 1, argc, argv));
}

DEFUN (ip_ospf_authentication_args,
       ip_ospf_authentication_args_addr_cmd,
       "ip ospf authentication <null|message-digest> [A.B.C.D]",
       "IP Information\n"
       "OSPF interface commands\n"
       "Enable authentication on this interface\n"
       "Use null authentication\n"
       "Use message-digest authentication\n"
       "Address of interface\n")
{
  VTY_DECLVAR_CONTEXT(interface, ifp);
  int idx_encryption = 3;
  int idx_ipv4 = 4;
  struct in_addr addr;
  int ret;
  struct ospf_if_params *params;
  
  params = IF_DEF_PARAMS (ifp);

  if (argc == 5)
    {
      ret = inet_aton(argv[idx_ipv4]->arg, &addr);
      if (!ret)
	{
	  vty_out (vty, "Please specify interface address by A.B.C.D%s",
		   VTY_NEWLINE);
	  return CMD_WARNING;
	}

      params = ospf_get_if_params (ifp, addr);
      ospf_if_update_params (ifp, addr);
    }

  /* Handle null authentication */
  if ( argv[idx_encryption]->arg[0] == 'n' )
    {
      SET_IF_PARAM (params, auth_type);
      params->auth_type = OSPF_AUTH_NULL;
      return CMD_SUCCESS;
    }

  /* Handle message-digest authentication */
  if ( argv[idx_encryption]->arg[0] == 'm' )
    {
      SET_IF_PARAM (params, auth_type);
      params->auth_type = OSPF_AUTH_CRYPTOGRAPHIC;
      return CMD_SUCCESS;
    }

  vty_out (vty, "You shouldn't get here!%s", VTY_NEWLINE);
  return CMD_WARNING;
}

DEFUN (ip_ospf_authentication,
       ip_ospf_authentication_addr_cmd,
       "ip ospf authentication [A.B.C.D]",
       "IP Information\n"
       "OSPF interface commands\n"
       "Enable authentication on this interface\n"
       "Address of interface")
{
  VTY_DECLVAR_CONTEXT(interface, ifp);
  int idx_ipv4 = 3;
  struct in_addr addr;
  int ret;
  struct ospf_if_params *params;
  
  params = IF_DEF_PARAMS (ifp);

  if (argc == 4)
    {
      ret = inet_aton(argv[idx_ipv4]->arg, &addr);
      if (!ret)
	{
	  vty_out (vty, "Please specify interface address by A.B.C.D%s",
		   VTY_NEWLINE);
	  return CMD_WARNING;
	}

      params = ospf_get_if_params (ifp, addr);
      ospf_if_update_params (ifp, addr);
    }
  
  SET_IF_PARAM (params, auth_type);
  params->auth_type = OSPF_AUTH_SIMPLE;

  return CMD_SUCCESS;
}

DEFUN (no_ip_ospf_authentication_args,
       no_ip_ospf_authentication_args_addr_cmd,
       "no ip ospf authentication <null|message-digest> [A.B.C.D]",
       NO_STR
       "IP Information\n"
       "OSPF interface commands\n"
       "Enable authentication on this interface\n"
       "Use null authentication\n"
       "Use message-digest authentication\n"
       "Address of interface")
{
  VTY_DECLVAR_CONTEXT(interface, ifp);
  int idx_encryption = 4;
  int idx_ipv4 = 5;
  struct in_addr addr;
  int ret;
  struct ospf_if_params *params;
  struct route_node *rn;
  int auth_type;

  params = IF_DEF_PARAMS (ifp);

  if (argc == 6)
    {
      ret = inet_aton(argv[idx_ipv4]->arg, &addr);
      if (!ret)
	{
	  vty_out (vty, "Please specify interface address by A.B.C.D%s",
		   VTY_NEWLINE);
	  return CMD_WARNING;
	}

      params = ospf_lookup_if_params (ifp, addr);
      if (params == NULL)
	{
	  vty_out (vty, "Ip Address specified is unknown%s", VTY_NEWLINE);
	  return CMD_WARNING;
	}
      params->auth_type = OSPF_AUTH_NOTSET;
      UNSET_IF_PARAM (params, auth_type);
      if (params != IF_DEF_PARAMS (ifp))
	{
	  ospf_free_if_params (ifp, addr);
	  ospf_if_update_params (ifp, addr);
	}
    }
  else
    {
      if ( argv[idx_encryption]->arg[0] == 'n' )
	{
	  auth_type = OSPF_AUTH_NULL;
	}
      else if ( argv[idx_encryption]->arg[0] == 'm' )
	{
	  auth_type = OSPF_AUTH_CRYPTOGRAPHIC;
	}
      else
	{
	  vty_out (vty, "Unexpected input encountered%s", VTY_NEWLINE);
	  return CMD_WARNING;
	}
      /*
       * Here we have a case where the user has entered
       * 'no ip ospf authentication (null | message_digest )'
       * we need to find if we have any ip addresses underneath it that
       * correspond to the associated type.
       */
      if (params->auth_type == auth_type)
        {
          params->auth_type = OSPF_AUTH_NOTSET;
          UNSET_IF_PARAM (params, auth_type);
        }

      for (rn = route_top (IF_OIFS_PARAMS (ifp)); rn; rn = route_next (rn))
	{
	  if ((params = rn->info))
	    {
	      if (params->auth_type == auth_type)
		{
		  params->auth_type = OSPF_AUTH_NOTSET;
		  UNSET_IF_PARAM (params, auth_type);
		  if (params != IF_DEF_PARAMS (ifp))
		    {
		      ospf_free_if_params (ifp, rn->p.u.prefix4);
		      ospf_if_update_params(ifp, rn->p.u.prefix4);
		    }
		}
	    }
	}
    }

  return CMD_SUCCESS;
}

DEFUN (no_ip_ospf_authentication,
       no_ip_ospf_authentication_addr_cmd,
       "no ip ospf authentication [A.B.C.D]",
       NO_STR
       "IP Information\n"
       "OSPF interface commands\n"
       "Enable authentication on this interface\n"
       "Address of interface")
{
  VTY_DECLVAR_CONTEXT(interface, ifp);
  int idx_ipv4 = 4;
  struct in_addr addr;
  int ret;
  struct ospf_if_params *params;
  struct route_node *rn;

  params = IF_DEF_PARAMS (ifp);

  if (argc == 5)
    {
      ret = inet_aton(argv[idx_ipv4]->arg, &addr);
      if (!ret)
	{
	  vty_out (vty, "Please specify interface address by A.B.C.D%s",
		   VTY_NEWLINE);
	  return CMD_WARNING;
	}

      params = ospf_lookup_if_params (ifp, addr);
      if (params == NULL)
	{
	  vty_out (vty, "Ip Address specified is unknown%s", VTY_NEWLINE);
	  return CMD_WARNING;
	}

      params->auth_type = OSPF_AUTH_NOTSET;
      UNSET_IF_PARAM (params, auth_type);
      if (params != IF_DEF_PARAMS (ifp))
	{
	  ospf_free_if_params (ifp, addr);
	  ospf_if_update_params (ifp, addr);
	}
    }
  else
    {
      /*
       * When a user enters 'no ip ospf authentication'
       * We should remove all authentication types from
       * the interface.
       */
      if ((params->auth_type == OSPF_AUTH_NULL) ||
          (params->auth_type == OSPF_AUTH_CRYPTOGRAPHIC) ||
          (params->auth_type == OSPF_AUTH_SIMPLE))
        {
          params->auth_type = OSPF_AUTH_NOTSET;
          UNSET_IF_PARAM (params, auth_type);
        }

      for (rn = route_top (IF_OIFS_PARAMS (ifp)); rn; rn = route_next (rn))
	{
	  if ((params = rn->info))
	    {

	      if ((params->auth_type == OSPF_AUTH_NULL) ||
		  (params->auth_type == OSPF_AUTH_CRYPTOGRAPHIC) ||
		  (params->auth_type == OSPF_AUTH_SIMPLE))
		{
		  params->auth_type = OSPF_AUTH_NOTSET;
		  UNSET_IF_PARAM (params, auth_type);
		  if (params != IF_DEF_PARAMS (ifp))
		    {
		      ospf_free_if_params (ifp, rn->p.u.prefix4);
		      ospf_if_update_params(ifp, rn->p.u.prefix4);
		    }
		}
	    }
	}
    }
  
  return CMD_SUCCESS;
}


DEFUN (ip_ospf_authentication_key,
       ip_ospf_authentication_key_addr_cmd,
       "ip ospf authentication-key AUTH_KEY [A.B.C.D]",
       "IP Information\n"
       "OSPF interface commands\n"
       "Authentication password (key)\n"
       "The OSPF password (key)\n"
       "Address of interface")
{
  VTY_DECLVAR_CONTEXT(interface, ifp);
  int idx = 0;
  struct in_addr addr;
  struct ospf_if_params *params;
  
  params = IF_DEF_PARAMS (ifp);

  if (argv_find (argv, argc, "A.B.C.D", &idx))
    {
      if (!inet_aton(argv[idx]->arg, &addr))
	{
	  vty_out (vty, "Please specify interface address by A.B.C.D%s",
		   VTY_NEWLINE);
	  return CMD_WARNING;
	}

      params = ospf_get_if_params (ifp, addr);
      ospf_if_update_params (ifp, addr);
    }

  memset (params->auth_simple, 0, OSPF_AUTH_SIMPLE_SIZE + 1);
  strncpy ((char *) params->auth_simple, argv[3]->arg, OSPF_AUTH_SIMPLE_SIZE);
  SET_IF_PARAM (params, auth_simple);

  return CMD_SUCCESS;
}

DEFUN_HIDDEN (ospf_authentication_key,
              ospf_authentication_key_cmd,
              "ospf authentication-key AUTH_KEY [A.B.C.D]",
              "OSPF interface commands\n"
              "Authentication password (key)\n"
              "The OSPF password (key)\n"
              "Address of interface\n")
{
  return ip_ospf_authentication_key (self, vty, argc, argv);
}

DEFUN (no_ip_ospf_authentication_key,
       no_ip_ospf_authentication_key_authkey_addr_cmd,
       "no ip ospf authentication-key [AUTH_KEY [A.B.C.D]]",
       NO_STR
       "IP Information\n"
       "OSPF interface commands\n"
       "Authentication password (key)\n"
       "The OSPF password (key)")
{
  VTY_DECLVAR_CONTEXT(interface, ifp);
  int idx = 0;
  struct in_addr addr;
  struct ospf_if_params *params;
  params = IF_DEF_PARAMS (ifp);

  if (argv_find (argv, argc, "A.B.C.D", &idx))
    {
      if (!inet_aton(argv[idx]->arg, &addr))
	{
	  vty_out (vty, "Please specify interface address by A.B.C.D%s",
		   VTY_NEWLINE);
	  return CMD_WARNING;
	}

      params = ospf_lookup_if_params (ifp, addr);
      if (params == NULL)
	return CMD_SUCCESS;
    }

  memset (params->auth_simple, 0, OSPF_AUTH_SIMPLE_SIZE);
  UNSET_IF_PARAM (params, auth_simple);

  if (params != IF_DEF_PARAMS (ifp))
    {
      ospf_free_if_params (ifp, addr);
      ospf_if_update_params (ifp, addr);
    }

  return CMD_SUCCESS;
}

DEFUN_HIDDEN (no_ospf_authentication_key,
              no_ospf_authentication_key_authkey_addr_cmd,
              "no ospf authentication-key [AUTH_KEY [A.B.C.D]]",
              NO_STR
              "OSPF interface commands\n"
              "Authentication password (key)\n"
              "The OSPF password (key)")
{
  return no_ip_ospf_authentication_key (self, vty, argc, argv);
}

DEFUN (ip_ospf_message_digest_key,
       ip_ospf_message_digest_key_cmd,
       "ip ospf message-digest-key (1-255) md5 KEY [A.B.C.D]",
       "IP Information\n"
       "OSPF interface commands\n"
       "Message digest authentication password (key)\n"
       "Key ID\n"
       "Use MD5 algorithm\n"
       "The OSPF password (key)\n"
       "Address of interface\n")
{
  VTY_DECLVAR_CONTEXT(interface, ifp);
  struct crypt_key *ck;
  u_char key_id;
  struct in_addr addr;
  struct ospf_if_params *params;
  
  params = IF_DEF_PARAMS (ifp);
  int idx = 0;

  argv_find (argv, argc, "(1-255)", &idx);
  char *keyid = argv[idx]->arg;
  argv_find (argv, argc, "KEY", &idx);
  char *cryptkey = argv[idx]->arg;

  if (argv_find (argv, argc, "A.B.C.D", &idx))
    {
      if (!inet_aton(argv[idx]->arg, &addr))
	{
	  vty_out (vty, "Please specify interface address by A.B.C.D%s",
		   VTY_NEWLINE);
	  return CMD_WARNING;
	}

      params = ospf_get_if_params (ifp, addr);
      ospf_if_update_params (ifp, addr);
    }

  key_id = strtol (keyid, NULL, 10);
  if (ospf_crypt_key_lookup (params->auth_crypt, key_id) != NULL)
    {
      vty_out (vty, "OSPF: Key %d already exists%s", key_id, VTY_NEWLINE);
      return CMD_WARNING;
    }

  ck = ospf_crypt_key_new ();
  ck->key_id = (u_char) key_id;
  memset (ck->auth_key, 0, OSPF_AUTH_MD5_SIZE+1);
  strncpy ((char *) ck->auth_key, cryptkey, OSPF_AUTH_MD5_SIZE);

  ospf_crypt_key_add (params->auth_crypt, ck);
  SET_IF_PARAM (params, auth_crypt);
  
  return CMD_SUCCESS;
}

DEFUN_HIDDEN (ospf_message_digest_key,
              ospf_message_digest_key_cmd,
              "ospf message-digest-key (1-255) md5 KEY [A.B.C.D]",
              "OSPF interface commands\n"
              "Message digest authentication password (key)\n"
              "Key ID\n"
              "Use MD5 algorithm\n"
              "The OSPF password (key)\n"
              "Address of interface\n")
{
  return ip_ospf_message_digest_key (self, vty, argc, argv);
}

DEFUN (no_ip_ospf_message_digest_key,
       no_ip_ospf_message_digest_key_cmd,
       "no ip ospf message-digest-key (1-255) [md5 KEY] [A.B.C.D]",
        NO_STR
       "IP Information\n"
       "OSPF interface commands\n"
       "Message digest authentication password (key)\n"
       "Key ID\n"
       "Use MD5 algorithm\n"
       "The OSPF password (key)\n"
       "Address of interface\n")
{
  VTY_DECLVAR_CONTEXT(interface, ifp);
  int idx = 0;
  struct crypt_key *ck;
  int key_id;
  struct in_addr addr;
  struct ospf_if_params *params;
  params = IF_DEF_PARAMS (ifp);

  argv_find (argv, argc, "(1-255)", &idx);
  char *keyid  = argv[idx]->arg;

  if (argv_find (argv, argc, "A.B.C.D", &idx))
    {
      if (!inet_aton(argv[idx]->arg, &addr))
	{
	  vty_out (vty, "Please specify interface address by A.B.C.D%s",
		   VTY_NEWLINE);
	  return CMD_WARNING;
	}

      params = ospf_lookup_if_params (ifp, addr);
      if (params == NULL)
	return CMD_SUCCESS;
    }

  key_id = strtol (keyid, NULL, 10);
  ck = ospf_crypt_key_lookup (params->auth_crypt, key_id);
  if (ck == NULL)
    {
      vty_out (vty, "OSPF: Key %d does not exist%s", key_id, VTY_NEWLINE);
      return CMD_WARNING;
    }

  ospf_crypt_key_delete (params->auth_crypt, key_id);

  if (params != IF_DEF_PARAMS (ifp))
    {
      ospf_free_if_params (ifp, addr);
      ospf_if_update_params (ifp, addr);
    }

  return CMD_SUCCESS;
}

DEFUN_HIDDEN (no_ospf_message_digest_key,
              no_ospf_message_digest_key_cmd,
              "no ospf message-digest-key (1-255) [md5 KEY] [A.B.C.D]",
              NO_STR
              "OSPF interface commands\n"
              "Message digest authentication password (key)\n"
              "Key ID\n"
              "Address of interface")
{
  return no_ip_ospf_message_digest_key (self, vty, argc, argv);
}

DEFUN (ip_ospf_cost,
       ip_ospf_cost_cmd,
       "ip ospf cost (1-65535) [A.B.C.D]",
       "IP Information\n"
       "OSPF interface commands\n"
       "Interface cost\n"
       "Cost\n"
       "Address of interface\n")
{
  VTY_DECLVAR_CONTEXT(interface, ifp);
  int idx = 0;
  u_int32_t cost;
  struct in_addr addr;
  struct ospf_if_params *params;
  params = IF_DEF_PARAMS (ifp);

  // get arguments
  char *coststr = NULL, *ifaddr = NULL;
  coststr = argv_find (argv, argc, "(1-65535)", &idx) ? argv[idx]->arg : NULL;
  ifaddr = argv_find (argv, argc, "A.B.C.D", &idx) ? argv[idx]->arg : NULL;

  cost = strtol (coststr, NULL, 10);

  if (ifaddr)
    {
      if(!inet_aton(ifaddr, &addr))
	{
	  vty_out (vty, "Please specify interface address by A.B.C.D%s",
		   VTY_NEWLINE);
	  return CMD_WARNING;
	}

      params = ospf_get_if_params (ifp, addr);
      ospf_if_update_params (ifp, addr);
    }

  SET_IF_PARAM (params, output_cost_cmd);
  params->output_cost_cmd = cost;

  ospf_if_recalculate_output_cost (ifp);

  return CMD_SUCCESS;
}

DEFUN_HIDDEN (ospf_cost,
              ospf_cost_cmd,
              "ospf cost (1-65535) [A.B.C.D]",
              "OSPF interface commands\n"
              "Interface cost\n"
              "Cost\n"
              "Address of interface\n")
{
  return ip_ospf_cost (self, vty, argc, argv);
}

DEFUN (no_ip_ospf_cost,
       no_ip_ospf_cost_cmd,
       "no ip ospf cost [(1-65535)] [A.B.C.D]",
       NO_STR
       "OSPF interface commands\n"
       "Interface cost\n"
       "Address of interface")
{
  VTY_DECLVAR_CONTEXT(interface, ifp);
  int idx = 0;
  struct in_addr addr;
  struct ospf_if_params *params;

  params = IF_DEF_PARAMS (ifp);

  // get arguments
  char *ifaddr = NULL;
  ifaddr = argv_find (argv, argc, "A.B.C.D", &idx) ? argv[idx]->arg : NULL;

  /* According to the semantics we are mimicking "no ip ospf cost N" is
   * always treated as "no ip ospf cost" regardless of the actual value
   * of N already configured for the interface. Thus ignore cost. */

  if (ifaddr)
    {
      if (!inet_aton(ifaddr, &addr))
	{
	  vty_out (vty, "Please specify interface address by A.B.C.D%s",
		   VTY_NEWLINE);
	  return CMD_WARNING;
	}

      params = ospf_lookup_if_params (ifp, addr);
      if (params == NULL)
	return CMD_SUCCESS;
    }

  UNSET_IF_PARAM (params, output_cost_cmd);

  if (params != IF_DEF_PARAMS (ifp))
    {
      ospf_free_if_params (ifp, addr);
      ospf_if_update_params (ifp, addr);
    }

  ospf_if_recalculate_output_cost (ifp);

  return CMD_SUCCESS;
}

DEFUN_HIDDEN (no_ospf_cost,
              no_ospf_cost_cmd,
              "no ospf cost [(1-65535)] [A.B.C.D]",
              NO_STR
              "OSPF interface commands\n"
              "Interface cost\n"
              "Cost\n"
              "Address of interface\n")
{
  return no_ip_ospf_cost (self, vty, argc, argv);
}

static void
ospf_nbr_timer_update (struct ospf_interface *oi)
{
  struct route_node *rn;
  struct ospf_neighbor *nbr;

  for (rn = route_top (oi->nbrs); rn; rn = route_next (rn))
    if ((nbr = rn->info))
      {
	nbr->v_inactivity = OSPF_IF_PARAM (oi, v_wait);
	nbr->v_db_desc = OSPF_IF_PARAM (oi, retransmit_interval);
	nbr->v_ls_req = OSPF_IF_PARAM (oi, retransmit_interval);
	nbr->v_ls_upd = OSPF_IF_PARAM (oi, retransmit_interval);
      }
}

static int
ospf_vty_dead_interval_set (struct vty *vty, const char *interval_str,
                            const char *nbr_str,
                            const char *fast_hello_str)
{
  VTY_DECLVAR_CONTEXT(interface, ifp);
  u_int32_t seconds;
  u_char hellomult;
  struct in_addr addr;
  int ret;
  struct ospf_if_params *params;
  struct ospf_interface *oi;
  struct route_node *rn;
      
  params = IF_DEF_PARAMS (ifp);
  
  if (nbr_str)
    {
      ret = inet_aton(nbr_str, &addr);
      if (!ret)
	{
	  vty_out (vty, "Please specify interface address by A.B.C.D%s",
		   VTY_NEWLINE);
	  return CMD_WARNING;
	}

      params = ospf_get_if_params (ifp, addr);
      ospf_if_update_params (ifp, addr);
    }

  if (interval_str)
    {
      VTY_GET_INTEGER_RANGE ("Router Dead Interval", seconds, interval_str,
                             1, 65535);
                             
      /* reset fast_hello too, just to be sure */
      UNSET_IF_PARAM (params, fast_hello);
      params->fast_hello = OSPF_FAST_HELLO_DEFAULT;
    }
  else if (fast_hello_str)
    {
      VTY_GET_INTEGER_RANGE ("Hello Multiplier", hellomult, fast_hello_str,
                             1, 10);
      /* 1s dead-interval with sub-second hellos desired */
      seconds = OSPF_ROUTER_DEAD_INTERVAL_MINIMAL;
      SET_IF_PARAM (params, fast_hello);
      params->fast_hello = hellomult;
    }
  else
    {
      vty_out (vty, "Please specify dead-interval or hello-multiplier%s",
              VTY_NEWLINE);
      return CMD_WARNING;
    }
    
  SET_IF_PARAM (params, v_wait);
  params->v_wait = seconds;
  
  /* Update timer values in neighbor structure. */
  if (nbr_str)
    {
      struct ospf *ospf;
      if ((ospf = ospf_lookup()))
	{
	  oi = ospf_if_lookup_by_local_addr (ospf, ifp, addr);
	  if (oi)
	    ospf_nbr_timer_update (oi);
	}
    }
  else
    {
      for (rn = route_top (IF_OIFS (ifp)); rn; rn = route_next (rn))
	if ((oi = rn->info))
	  ospf_nbr_timer_update (oi);
    }

  return CMD_SUCCESS;
}

DEFUN (ip_ospf_dead_interval,
       ip_ospf_dead_interval_cmd,
       "ip ospf dead-interval (1-65535) [A.B.C.D]",
       "IP Information\n"
       "OSPF interface commands\n"
       "Interval time after which a neighbor is declared down\n"
       "Seconds\n"
       "Address of interface\n")
{
  int idx = 0;
  char *interval = argv_find (argv, argc, "(1-65535)", &idx) ? argv[idx]->arg : NULL;
  char *ifaddr = argv_find (argv, argc, "A.B.C.D", &idx) ? argv[idx]->arg : NULL;
  return ospf_vty_dead_interval_set (vty, interval, ifaddr, NULL);
}


DEFUN_HIDDEN (ospf_dead_interval,
              ospf_dead_interval_cmd,
              "ospf dead-interval (1-65535) [A.B.C.D]",
              "OSPF interface commands\n"
              "Interval time after which a neighbor is declared down\n"
              "Seconds\n"
              "Address of interface\n")
{
  return ip_ospf_dead_interval (self, vty, argc, argv);
}

DEFUN (ip_ospf_dead_interval_minimal,
       ip_ospf_dead_interval_minimal_addr_cmd,
       "ip ospf dead-interval minimal hello-multiplier (1-10) [A.B.C.D]",
       "IP Information\n"
       "OSPF interface commands\n"
       "Interval time after which a neighbor is declared down\n"
       "Minimal 1s dead-interval with fast sub-second hellos\n"
       "Hello multiplier factor\n"
       "Number of Hellos to send each second\n"
       "Address of interface\n")
{
  int idx_number = 5;
  int idx_ipv4 = 6;
  if (argc == 7)
    return ospf_vty_dead_interval_set (vty, NULL, argv[idx_ipv4]->arg, argv[idx_number]->arg);
  else
    return ospf_vty_dead_interval_set (vty, NULL, NULL, argv[idx_number]->arg);
}

DEFUN (no_ip_ospf_dead_interval,
       no_ip_ospf_dead_interval_cmd,
       "no ip ospf dead-interval [<(1-65535)|minimal hello-multiplier (1-10)> [A.B.C.D]]",
       NO_STR
       "IP Information\n"
       "OSPF interface commands\n"
       "Interval time after which a neighbor is declared down\n"
       "Seconds\n"
       "Address of interface")
{
<<<<<<< HEAD
  VTY_DECLVAR_CONTEXT(interface, ifp);
  int idx_ipv4 = argc - 1;
  struct in_addr addr;
=======
  struct interface *ifp = vty->index;
  struct in_addr addr = { .s_addr = 0L};
>>>>>>> b2b6f8f3
  int ret;
  struct ospf_if_params *params;
  struct ospf_interface *oi;
  struct route_node *rn;

  params = IF_DEF_PARAMS (ifp);

  if (argv[idx_ipv4]->type == IPV4_TKN)
    {
      ret = inet_aton(argv[idx_ipv4]->arg, &addr);
      if (!ret)
	{
	  vty_out (vty, "Please specify interface address by A.B.C.D%s",
		   VTY_NEWLINE);
	  return CMD_WARNING;
	}

      params = ospf_lookup_if_params (ifp, addr);
      if (params == NULL)
	return CMD_SUCCESS;
    }

  UNSET_IF_PARAM (params, v_wait);
  params->v_wait = OSPF_ROUTER_DEAD_INTERVAL_DEFAULT;
  
  UNSET_IF_PARAM (params, fast_hello);
  params->fast_hello = OSPF_FAST_HELLO_DEFAULT;
  
  if (params != IF_DEF_PARAMS (ifp))
    {
      ospf_free_if_params (ifp, addr);
      ospf_if_update_params (ifp, addr);
    }

  /* Update timer values in neighbor structure. */
  if (argc == 1)
    {
      struct ospf *ospf;
      
      if ((ospf = ospf_lookup()))
	{
	  oi = ospf_if_lookup_by_local_addr (ospf, ifp, addr);
	  if (oi)
	    ospf_nbr_timer_update (oi);
	}
    }
  else
    {
      for (rn = route_top (IF_OIFS (ifp)); rn; rn = route_next (rn))
	if ((oi = rn->info))
	  ospf_nbr_timer_update (oi);
    }

  return CMD_SUCCESS;
}

DEFUN_HIDDEN (no_ospf_dead_interval,
              no_ospf_dead_interval_cmd,
              "no ospf dead-interval [<(1-65535)|minimal hello-multiplier (1-10)> [A.B.C.D]]",
              NO_STR
              "OSPF interface commands\n"
              "Interval time after which a neighbor is declared down\n"
              "Seconds\n"
              "Address of interface")
{
  return no_ip_ospf_dead_interval (self, vty, argc, argv);
}

DEFUN (ip_ospf_hello_interval,
       ip_ospf_hello_interval_cmd,
       "ip ospf hello-interval (1-65535) [A.B.C.D]",
       "IP Information\n"
       "OSPF interface commands\n"
       "Time between HELLO packets\n"
       "Seconds\n"
       "Address of interface\n")
{
  VTY_DECLVAR_CONTEXT(interface, ifp);
  int idx = 0;
  struct in_addr addr;
  struct ospf_if_params *params;
  params = IF_DEF_PARAMS (ifp);
  u_int32_t seconds = 0;

  argv_find (argv, argc, "(1-65535)", &idx);
  seconds = strtol (argv[idx]->arg, NULL, 10);
  
  if (argv_find (argv, argc, "A.B.C.D", &idx))
    {
      if(!inet_aton(argv[idx]->arg, &addr))
	{
	  vty_out (vty, "Please specify interface address by A.B.C.D%s",
		   VTY_NEWLINE);
	  return CMD_WARNING;
	}

      params = ospf_get_if_params (ifp, addr);
      ospf_if_update_params (ifp, addr);
    }

  SET_IF_PARAM (params, v_hello);
  params->v_hello = seconds;

  return CMD_SUCCESS;
}

DEFUN_HIDDEN (ospf_hello_interval,
              ospf_hello_interval_cmd,
              "ospf hello-interval (1-65535) [A.B.C.D]",
              "OSPF interface commands\n"
              "Time between HELLO packets\n"
              "Seconds\n"
              "Address of interface\n")
{
  return ip_ospf_hello_interval (self, vty, argc, argv);
}

DEFUN (no_ip_ospf_hello_interval,
       no_ip_ospf_hello_interval_cmd,
       "no ip ospf hello-interval [(1-65535) [A.B.C.D]]",
       NO_STR
       "IP Information\n"
       "OSPF interface commands\n"
       "Time between HELLO packets\n" // ignored
       "Seconds\n"
       "Address of interface\n")
{
  VTY_DECLVAR_CONTEXT(interface, ifp);
  int idx = 0;
  struct in_addr addr;
  struct ospf_if_params *params;
  params = IF_DEF_PARAMS (ifp);

  if (argv_find (argv, argc, "A.B.C.D", &idx))
    {
      if(!inet_aton(argv[idx]->arg, &addr))
	{
	  vty_out (vty, "Please specify interface address by A.B.C.D%s",
		   VTY_NEWLINE);
	  return CMD_WARNING;
	}

      params = ospf_lookup_if_params (ifp, addr);
      if (params == NULL)
	return CMD_SUCCESS;
    }

  UNSET_IF_PARAM (params, v_hello);
  params->v_hello = OSPF_HELLO_INTERVAL_DEFAULT;

  if (params != IF_DEF_PARAMS (ifp))
    {
      ospf_free_if_params (ifp, addr);
      ospf_if_update_params (ifp, addr);
    }

  return CMD_SUCCESS;
}

DEFUN_HIDDEN (no_ospf_hello_interval,
              no_ospf_hello_interval_cmd,
              "no ospf hello-interval [(1-65535) [A.B.C.D]]",
              NO_STR
              "OSPF interface commands\n"
              "Time between HELLO packets\n" // ignored
              "Seconds\n"
              "Address of interface\n")
{
  return no_ip_ospf_hello_interval (self, vty, argc, argv);
}

DEFUN (ip_ospf_network,
       ip_ospf_network_cmd,
       "ip ospf network <broadcast|non-broadcast|point-to-multipoint|point-to-point>",
       "IP Information\n"
       "OSPF interface commands\n"
       "Network type\n"
       "Specify OSPF broadcast multi-access network\n"
       "Specify OSPF NBMA network\n"
       "Specify OSPF point-to-multipoint network\n"
       "Specify OSPF point-to-point network\n")
{
  VTY_DECLVAR_CONTEXT(interface, ifp);
  int idx = 0;
  int old_type = IF_DEF_PARAMS (ifp)->type;
  struct route_node *rn;

  if (old_type == OSPF_IFTYPE_LOOPBACK)
    {
      vty_out (vty, "This is a loopback interface. Can't set network type.%s", VTY_NEWLINE);
      return CMD_WARNING;
    }

  if (argv_find (argv, argc, "broadcast", &idx))
    IF_DEF_PARAMS (ifp)->type = OSPF_IFTYPE_BROADCAST;
  else if (argv_find (argv, argc, "non-broadcast", &idx))
    IF_DEF_PARAMS (ifp)->type = OSPF_IFTYPE_NBMA;
  else if (argv_find (argv, argc, "point-to-multipoint", &idx))
    IF_DEF_PARAMS (ifp)->type = OSPF_IFTYPE_POINTOMULTIPOINT;
  else if (argv_find (argv, argc, "point-to-point", &idx))
    IF_DEF_PARAMS (ifp)->type = OSPF_IFTYPE_POINTOPOINT;

  if (IF_DEF_PARAMS (ifp)->type == old_type)
    return CMD_SUCCESS;

  SET_IF_PARAM (IF_DEF_PARAMS (ifp), type);

  for (rn = route_top (IF_OIFS (ifp)); rn; rn = route_next (rn))
    {
      struct ospf_interface *oi = rn->info;

      if (!oi)
	continue;
      
      oi->type = IF_DEF_PARAMS (ifp)->type;
      
      if (oi->state > ISM_Down)
	{
	  OSPF_ISM_EVENT_EXECUTE (oi, ISM_InterfaceDown);
	  OSPF_ISM_EVENT_EXECUTE (oi, ISM_InterfaceUp);
	}
    }

  return CMD_SUCCESS;
}

DEFUN_HIDDEN (ospf_network,
              ospf_network_cmd,
              "ospf network <broadcast|non-broadcast|point-to-multipoint|point-to-point>",
              "OSPF interface commands\n"
              "Network type\n"
              "Specify OSPF broadcast multi-access network\n"
              "Specify OSPF NBMA network\n"
              "Specify OSPF point-to-multipoint network\n"
              "Specify OSPF point-to-point network\n")
{
  return ip_ospf_network (self, vty, argc, argv);
}

DEFUN (no_ip_ospf_network,
       no_ip_ospf_network_cmd,
       "no ip ospf network [<broadcast|non-broadcast|point-to-multipoint|point-to-point>]",
       NO_STR
       "IP Information\n"
       "OSPF interface commands\n"
       "Network type\n"
       "Specify OSPF broadcast multi-access network\n"
       "Specify OSPF NBMA network\n"
       "Specify OSPF point-to-multipoint network\n"
       "Specify OSPF point-to-point network\n")
{
  VTY_DECLVAR_CONTEXT(interface, ifp);
  int old_type = IF_DEF_PARAMS (ifp)->type;
  struct route_node *rn;

  IF_DEF_PARAMS (ifp)->type = ospf_default_iftype(ifp);

  if (IF_DEF_PARAMS (ifp)->type == old_type)
    return CMD_SUCCESS;

  for (rn = route_top (IF_OIFS (ifp)); rn; rn = route_next (rn))
    {
      struct ospf_interface *oi = rn->info;

      if (!oi)
	continue;

      oi->type = IF_DEF_PARAMS (ifp)->type;

      if (oi->state > ISM_Down)
	{
	  OSPF_ISM_EVENT_EXECUTE (oi, ISM_InterfaceDown);
	  OSPF_ISM_EVENT_EXECUTE (oi, ISM_InterfaceUp);
	}
    }

  return CMD_SUCCESS;
}

DEFUN_HIDDEN (no_ospf_network,
              no_ospf_network_cmd,
              "no ospf network [<broadcast|non-broadcast|point-to-multipoint|point-to-point>]",
              NO_STR
              "OSPF interface commands\n"
              "Network type\n"
              "Specify OSPF broadcast multi-access network\n"
              "Specify OSPF NBMA network\n"
              "Specify OSPF point-to-multipoint network\n"
              "Specify OSPF point-to-point network\n")
{
  return no_ip_ospf_network (self, vty, argc, argv);
}

DEFUN (ip_ospf_priority,
       ip_ospf_priority_cmd,
       "ip ospf priority (0-255) [A.B.C.D]",
       "IP Information\n"
       "OSPF interface commands\n"
       "Router priority\n"
       "Priority\n"
       "Address of interface")
{
  VTY_DECLVAR_CONTEXT(interface, ifp);
  int idx = 0;
  long priority;
  struct route_node *rn;
  struct in_addr addr;
  struct ospf_if_params *params;
  params = IF_DEF_PARAMS (ifp);

  argv_find (argv, argc, "(0-255)", &idx);
  priority = strtol (argv[idx]->arg, NULL, 10);

  if (argv_find (argv, argc, "A.B.C.D", &idx))
    {
      if (!inet_aton(argv[idx]->arg, &addr))
	{
	  vty_out (vty, "Please specify interface address by A.B.C.D%s",
		   VTY_NEWLINE);
	  return CMD_WARNING;
	}

      params = ospf_get_if_params (ifp, addr);
      ospf_if_update_params (ifp, addr);
    }

  SET_IF_PARAM (params, priority);
  params->priority = priority;

  for (rn = route_top (IF_OIFS (ifp)); rn; rn = route_next (rn))
    {
      struct ospf_interface *oi = rn->info;

      if (!oi)
	continue;

      if (PRIORITY (oi) != OSPF_IF_PARAM (oi, priority))
	{
	  PRIORITY (oi) = OSPF_IF_PARAM (oi, priority);
	  OSPF_ISM_EVENT_SCHEDULE (oi, ISM_NeighborChange);
	}
    }

  return CMD_SUCCESS;
}

DEFUN_HIDDEN (ospf_priority,
              ospf_priority_cmd,
              "ospf priority (0-255) [A.B.C.D]",
              "OSPF interface commands\n"
              "Router priority\n"
              "Priority\n"
              "Address of interface")
{
  return ip_ospf_priority (self, vty, argc, argv);
}

DEFUN (no_ip_ospf_priority,
       no_ip_ospf_priority_cmd,
       "no ip ospf priority [(0-255) [A.B.C.D]]",
       NO_STR
       "IP Information\n"
       "OSPF interface commands\n"
       "Router priority\n" // ignored
       "Priority\n"
       "Address of interface")
{
  VTY_DECLVAR_CONTEXT(interface, ifp);
  int idx = 0;
  struct route_node *rn;
  struct in_addr addr;
  struct ospf_if_params *params;
  
  params = IF_DEF_PARAMS (ifp);

  if (argv_find (argv, argc, "A.B.C.D", &idx))
    {
      if (!inet_aton(argv[idx]->arg, &addr))
	{
	  vty_out (vty, "Please specify interface address by A.B.C.D%s",
		   VTY_NEWLINE);
	  return CMD_WARNING;
	}

      params = ospf_lookup_if_params (ifp, addr);
      if (params == NULL)
	return CMD_SUCCESS;
    }

  UNSET_IF_PARAM (params, priority);
  params->priority = OSPF_ROUTER_PRIORITY_DEFAULT;

  if (params != IF_DEF_PARAMS (ifp))
    {
      ospf_free_if_params (ifp, addr);
      ospf_if_update_params (ifp, addr);
    }
  
  for (rn = route_top (IF_OIFS (ifp)); rn; rn = route_next (rn))
    {
      struct ospf_interface *oi = rn->info;
      
      if (!oi)
	continue;
      
      if (PRIORITY (oi) != OSPF_IF_PARAM (oi, priority))
	{
	  PRIORITY (oi) = OSPF_IF_PARAM (oi, priority);
	  OSPF_ISM_EVENT_SCHEDULE (oi, ISM_NeighborChange);
	}
    }
  
  return CMD_SUCCESS;
}

DEFUN_HIDDEN (no_ospf_priority,
              no_ospf_priority_cmd,
              "no ospf priority [(0-255) [A.B.C.D]]",
              NO_STR
              "OSPF interface commands\n"
              "Router priority\n"
              "Priority\n"
              "Address of interface")
{
  return no_ip_ospf_priority (self, vty, argc, argv);
}

DEFUN (ip_ospf_retransmit_interval,
       ip_ospf_retransmit_interval_addr_cmd,
       "ip ospf retransmit-interval (3-65535) [A.B.C.D]",
       "IP Information\n"
       "OSPF interface commands\n"
       "Time between retransmitting lost link state advertisements\n"
       "Seconds\n"
       "Address of interface")
{
  VTY_DECLVAR_CONTEXT(interface, ifp);
  int idx = 0;
  u_int32_t seconds;
  struct in_addr addr;
  struct ospf_if_params *params;
  params = IF_DEF_PARAMS (ifp);

  argv_find (argv, argc, "(3-65535)", &idx);
  seconds = strtol (argv[idx]->arg, NULL, 10);

  if (argv_find (argv, argc, "A.B.C.D", &idx))
    {
      if (!inet_aton(argv[idx]->arg, &addr))
	{
	  vty_out (vty, "Please specify interface address by A.B.C.D%s",
		   VTY_NEWLINE);
	  return CMD_WARNING;
	}

      params = ospf_get_if_params (ifp, addr);
      ospf_if_update_params (ifp, addr);
    }

  SET_IF_PARAM (params, retransmit_interval);
  params->retransmit_interval = seconds;

  return CMD_SUCCESS;
}

DEFUN_HIDDEN (ospf_retransmit_interval,
              ospf_retransmit_interval_cmd,
              "ospf retransmit-interval (3-65535) [A.B.C.D]",
              "OSPF interface commands\n"
              "Time between retransmitting lost link state advertisements\n"
              "Seconds\n"
              "Address of interface")
{
  return ip_ospf_retransmit_interval (self, vty, argc, argv);
}

DEFUN (no_ip_ospf_retransmit_interval,
       no_ip_ospf_retransmit_interval_addr_cmd,
       "no ip ospf retransmit-interval [(3-65535)] [A.B.C.D]",
       NO_STR
       "IP Information\n"
       "OSPF interface commands\n"
       "Time between retransmitting lost link state advertisements\n"
       "Seconds\n"
       "Address of interface\n")
{
  VTY_DECLVAR_CONTEXT(interface, ifp);
  int idx = 0;
  struct in_addr addr;
  struct ospf_if_params *params;

  params = IF_DEF_PARAMS (ifp);

  if (argv_find (argv, argc, "A.B.C.D", &idx))
    {
      if (!inet_aton(argv[idx]->arg, &addr))
	{
	  vty_out (vty, "Please specify interface address by A.B.C.D%s",
		   VTY_NEWLINE);
	  return CMD_WARNING;
	}

      params = ospf_lookup_if_params (ifp, addr);
      if (params == NULL)
	return CMD_SUCCESS;
    }

  UNSET_IF_PARAM (params, retransmit_interval);
  params->retransmit_interval = OSPF_RETRANSMIT_INTERVAL_DEFAULT;

  if (params != IF_DEF_PARAMS (ifp))
    {
      ospf_free_if_params (ifp, addr);
      ospf_if_update_params (ifp, addr);
    }

  return CMD_SUCCESS;
}

DEFUN_HIDDEN (no_ospf_retransmit_interval,
       no_ospf_retransmit_interval_cmd,
       "no ospf retransmit-interval [(3-65535)] [A.B.C.D]",
       NO_STR
       "OSPF interface commands\n"
       "Time between retransmitting lost link state advertisements\n"
       "Seconds\n"
       "Address of interface\n")
{
  return no_ip_ospf_retransmit_interval (self, vty, argc, argv);
}

DEFUN (ip_ospf_transmit_delay,
       ip_ospf_transmit_delay_addr_cmd,
       "ip ospf transmit-delay (1-65535) [A.B.C.D]",
       "IP Information\n"
       "OSPF interface commands\n"
       "Link state transmit delay\n"
       "Seconds\n"
       "Address of interface")
{
  VTY_DECLVAR_CONTEXT(interface, ifp);
  int idx = 0;
  u_int32_t seconds;
  struct in_addr addr;
  struct ospf_if_params *params;

  params = IF_DEF_PARAMS (ifp);
  argv_find (argv, argc, "(1-65535)", &idx);
  seconds = strtol (argv[idx]->arg, NULL, 10);

  if (argv_find (argv, argc, "A.B.C.D", &idx))
    {
      if (!inet_aton(argv[idx]->arg, &addr))
	{
	  vty_out (vty, "Please specify interface address by A.B.C.D%s",
		   VTY_NEWLINE);
	  return CMD_WARNING;
	}

      params = ospf_get_if_params (ifp, addr);
      ospf_if_update_params (ifp, addr);
    }

  SET_IF_PARAM (params, transmit_delay);
  params->transmit_delay = seconds;

  return CMD_SUCCESS;
}

DEFUN_HIDDEN (ospf_transmit_delay,
              ospf_transmit_delay_cmd,
              "ospf transmit-delay (1-65535) [A.B.C.D]",
              "OSPF interface commands\n"
              "Link state transmit delay\n"
              "Seconds\n"
              "Address of interface")
{
  return ip_ospf_transmit_delay (self, vty, argc, argv);
}

DEFUN (no_ip_ospf_transmit_delay,
       no_ip_ospf_transmit_delay_addr_cmd,
       "no ip ospf transmit-delay [(1-65535)] [A.B.C.D]",
       NO_STR
       "IP Information\n"
       "OSPF interface commands\n"
       "Link state transmit delay\n"
       "Address of interface")
{
  VTY_DECLVAR_CONTEXT(interface, ifp);
  int idx = 0;
  struct in_addr addr;
  struct ospf_if_params *params;
  
  params = IF_DEF_PARAMS (ifp);

  if (argv_find (argv, argc, "A.B.C.D", &idx))
    {
      if (!inet_aton(argv[idx]->arg, &addr))
	{
	  vty_out (vty, "Please specify interface address by A.B.C.D%s",
		   VTY_NEWLINE);
	  return CMD_WARNING;
	}

      params = ospf_lookup_if_params (ifp, addr);
      if (params == NULL)
	return CMD_SUCCESS;
    }

  UNSET_IF_PARAM (params, transmit_delay);
  params->transmit_delay = OSPF_TRANSMIT_DELAY_DEFAULT;

  if (params != IF_DEF_PARAMS (ifp))
    {
      ospf_free_if_params (ifp, addr);
      ospf_if_update_params (ifp, addr);
    }

  return CMD_SUCCESS;
}


DEFUN_HIDDEN (no_ospf_transmit_delay,
              no_ospf_transmit_delay_cmd,
              "no ospf transmit-delay",
              NO_STR
              "OSPF interface commands\n"
              "Link state transmit delay\n")
{
  return no_ip_ospf_transmit_delay (self, vty, argc, argv);
}

DEFUN (ip_ospf_area,
       ip_ospf_area_cmd,
       "ip ospf [(1-65535)] area <A.B.C.D|(0-4294967295)>",
       "IP Information\n"
       "OSPF interface commands\n"
       "Instance ID\n"
       "Enable OSPF on this interface\n"
       "OSPF area ID in IP address format\n"
       "OSPF area ID as a decimal value\n")
{
  VTY_DECLVAR_CONTEXT(interface, ifp);
  int idx = 0;
  int format, ret;
  struct in_addr area_id;
  struct ospf *ospf;
  struct ospf_if_params *params;
  struct route_node *rn;
  u_short instance = 0;

  if (argv_find (argv, argc, "(1-65535)", &idx))
    instance = strtol (argv[idx]->arg, NULL, 10);
  char *areaid = argv[argc - 1]->arg;

  ospf = ospf_lookup_instance (instance);
  if (ospf == NULL)
    {
      params = IF_DEF_PARAMS (ifp);
      if (OSPF_IF_PARAM_CONFIGURED(params, if_area))
        {
          ospf_interface_unset (ifp);
          ospf = ospf_lookup();
          ospf->if_ospf_cli_count--;
        }
      return CMD_SUCCESS;
    }

  ret = ospf_str2area_id (areaid, &area_id, &format);
  if (ret < 0)
    {
      vty_out (vty, "Please specify area by A.B.C.D|<0-4294967295>%s",
               VTY_NEWLINE);
      return CMD_WARNING;
    }
  if (memcmp (ifp->name, "VLINK", 5) == 0)
    {
      vty_out (vty, "Cannot enable OSPF on a virtual link.%s", VTY_NEWLINE);
      return CMD_WARNING;
    }

  params = IF_DEF_PARAMS (ifp);
  if (OSPF_IF_PARAM_CONFIGURED(params, if_area))
    {
      vty_out (vty,
               "Must remove previous area config before changing ospf area %s",
               VTY_NEWLINE);
      return CMD_WARNING;
    }

  for (rn = route_top (ospf->networks); rn; rn = route_next (rn))
    {
      if (rn->info != NULL)
        {
          vty_out (vty, "Please remove all network commands first.%s", VTY_NEWLINE);
          return CMD_WARNING;
        }
    }

  /* enable ospf on this interface with area_id */
  ospf_interface_set (ifp, area_id);
  ospf->if_ospf_cli_count++;

  return CMD_SUCCESS;
}

DEFUN (no_ip_ospf_area,
       no_ip_ospf_area_cmd,
       "no ip ospf [(1-65535)] area [<A.B.C.D|(0-4294967295)>]",
       NO_STR
       "IP Information\n"
       "OSPF interface commands\n"
       "Instance ID\n"
       "Disable OSPF on this interface\n"
       "OSPF area ID in IP address format\n"
       "OSPF area ID as a decimal value\n")
{
  VTY_DECLVAR_CONTEXT(interface, ifp);
  int idx = 0;
  struct ospf *ospf;
  struct ospf_if_params *params;
  u_short instance = 0;

  if (argv_find (argv, argc, "(1-65535)", &idx))
    instance = strtol (argv[idx]->arg, NULL, 10);

  if ((ospf = ospf_lookup_instance (instance)) == NULL)
    return CMD_SUCCESS;

  params = IF_DEF_PARAMS (ifp);
  if (!OSPF_IF_PARAM_CONFIGURED(params, if_area))
    {
      vty_out (vty, "Can't find specified interface area configuration.%s", VTY_NEWLINE);
      return CMD_WARNING;
    }

  ospf_interface_unset (ifp);
  ospf->if_ospf_cli_count--;
  return CMD_SUCCESS;
}

DEFUN (ospf_redistribute_source,
       ospf_redistribute_source_cmd,
       "redistribute " FRR_REDIST_STR_OSPFD " [<metric (0-16777214)|metric-type (1-2)|route-map WORD>]",
       REDIST_STR
       FRR_REDIST_HELP_STR_OSPFD
       "Metric for redistributed routes\n"
       "OSPF default metric\n"
       "OSPF exterior metric type for redistributed routes\n"
       "Set OSPF External Type 1 metrics\n"
       "Set OSPF External Type 2 metrics\n"
       "Route map reference\n"
       "Pointer to route-map entries\n")
{
  VTY_DECLVAR_CONTEXT(ospf, ospf);
  int idx_protocol = 1;
  int source;
  int type = -1;
  int metric = -1;
  struct ospf_redist *red;
  int idx = 0;

  if (!ospf)
    return CMD_SUCCESS;

  /* Get distribute source. */
  source = proto_redistnum(AFI_IP, argv[idx_protocol]->text);
  if (source < 0)
    return CMD_WARNING;

  red = ospf_redist_add(ospf, source, 0);

  /* Get metric value. */
  if (argv_find (argv, argc, "(0-16777214)", &idx)) {
    if (!str2metric (argv[idx]->arg, &metric))
      return CMD_WARNING;
  }
  /* Get metric type. */
  else if (argv_find (argv, argc, "(1-2)", &idx)) {
    if (!str2metric_type (argv[idx]->arg, &type))
      return CMD_WARNING;
  }
  /* Get route-map */
  else if (argv_find (argv, argc, "WORD", &idx)) {
    ospf_routemap_set (red, argv[idx]->arg);
  }
  else
    ospf_routemap_unset (red);

  return ospf_redistribute_set (ospf, source, 0, type, metric);
}

DEFUN (no_ospf_redistribute_source,
       no_ospf_redistribute_source_cmd,
       "no redistribute " FRR_REDIST_STR_OSPFD " [<metric (0-16777214)|metric-type (1-2)|route-map WORD>]",
       NO_STR
       REDIST_STR
       FRR_REDIST_HELP_STR_OSPFD
       "Metric for redistributed routes\n"
       "OSPF default metric\n"
       "OSPF exterior metric type for redistributed routes\n"
       "Set OSPF External Type 1 metrics\n"
       "Set OSPF External Type 2 metrics\n"
       "Route map reference\n"
       "Pointer to route-map entries\n")
{
  VTY_DECLVAR_CONTEXT(ospf, ospf);
  int idx_protocol = 2;
  int source;
  struct ospf_redist *red;

  source = proto_redistnum(AFI_IP, argv[idx_protocol]->text);
  if (source < 0)
    return CMD_WARNING;

  red = ospf_redist_lookup(ospf, source, 0);
  if (!red)
    return CMD_SUCCESS;

  ospf_routemap_unset (red);
  return ospf_redistribute_unset (ospf, source, 0);
}

DEFUN (ospf_redistribute_instance_source,
       ospf_redistribute_instance_source_cmd,
       "redistribute <ospf|table> (1-65535) [{metric (0-16777214)|metric-type (1-2)|route-map WORD}]",
       REDIST_STR
       "Open Shortest Path First\n"
       "Non-main Kernel Routing Table\n"
       "Instance ID/Table ID\n"
       "Metric for redistributed routes\n"
       "OSPF default metric\n"
       "OSPF exterior metric type for redistributed routes\n"
       "Set OSPF External Type 1 metrics\n"
       "Set OSPF External Type 2 metrics\n"
       "Route map reference\n"
       "Pointer to route-map entries\n")
{
  VTY_DECLVAR_CONTEXT(ospf, ospf);
  int idx_ospf_table = 1;
  int idx_number = 2;
  int idx = 3;
  int source;
  int type = -1;
  int metric = -1;
  u_short instance;
  struct ospf_redist *red;

  if (!ospf)
    return CMD_SUCCESS;

  source = proto_redistnum (AFI_IP, argv[idx_ospf_table]->text);

  VTY_GET_INTEGER ("Instance ID", instance, argv[idx_number]->arg);

  if (!ospf)
    return CMD_SUCCESS;

  if ((source == ZEBRA_ROUTE_OSPF) && !ospf->instance)
    {
      vty_out (vty, "Instance redistribution in non-instanced OSPF not allowed%s",
               VTY_NEWLINE);
      return CMD_WARNING;
    }

  if ((source == ZEBRA_ROUTE_OSPF) && (ospf->instance == instance))
    {
      vty_out (vty, "Same instance OSPF redistribution not allowed%s",
               VTY_NEWLINE);
      return CMD_WARNING;
    }

  /* Get metric value. */
  if (argv_find (argv, argc, "metric", &idx))
    if (!str2metric (argv[idx+1]->arg, &metric))
      return CMD_WARNING;

  idx = 3;
  /* Get metric type. */
  if (argv_find (argv, argc, "metric-type", &idx))
    if (!str2metric_type (argv[idx+1]->arg, &type))
      return CMD_WARNING;

  red = ospf_redist_add(ospf, source, instance);

  idx = 3;
  if (argv_find (argv, argc, "route-map", &idx))
    ospf_routemap_set (red, argv[idx+1]->arg);
  else
    ospf_routemap_unset (red);

  return ospf_redistribute_set (ospf, source, instance, type, metric);
}

DEFUN (no_ospf_redistribute_instance_source,
       no_ospf_redistribute_instance_source_cmd,
       "no redistribute <ospf|table> (1-65535) [{metric (0-16777214)|metric-type (1-2)|route-map WORD}]",
       NO_STR
       REDIST_STR
       "Open Shortest Path First\n"
       "Non-main Kernel Routing Table\n"
       "Instance ID/Table Id\n"
       "Metric for redistributed routes\n"
       "OSPF default metric\n"
       "OSPF exterior metric type for redistributed routes\n"
       "Set OSPF External Type 1 metrics\n"
       "Set OSPF External Type 2 metrics\n"
       "Route map reference\n"
       "Pointer to route-map entries\n")
{
  VTY_DECLVAR_CONTEXT(ospf, ospf);
  int idx_ospf_table = 2;
  int idx_number = 3;
  u_int instance;
  struct ospf_redist *red;
  int source;

  if (strncmp(argv[idx_ospf_table]->arg, "o", 1) == 0)
    source = ZEBRA_ROUTE_OSPF;
  else
    source = ZEBRA_ROUTE_TABLE;

  VTY_GET_INTEGER ("Instance ID", instance, argv[idx_number]->arg);

  if ((source == ZEBRA_ROUTE_OSPF) && !ospf->instance)
    {
      vty_out (vty, "Instance redistribution in non-instanced OSPF not allowed%s",
               VTY_NEWLINE);
      return CMD_WARNING;
    }

  if ((source == ZEBRA_ROUTE_OSPF) && (ospf->instance == instance))
    {
      vty_out (vty, "Same instance OSPF redistribution not allowed%s",
               VTY_NEWLINE);
      return CMD_WARNING;
    }

  red = ospf_redist_lookup(ospf, source, instance);
  if (!red)
    return CMD_SUCCESS;

  ospf_routemap_unset (red);
  return ospf_redistribute_unset (ospf, source, instance);
}

DEFUN (ospf_distribute_list_out,
       ospf_distribute_list_out_cmd,
       "distribute-list WORD out " FRR_REDIST_STR_OSPFD,
       "Filter networks in routing updates\n"
       "Access-list name\n"
       OUT_STR
       FRR_REDIST_HELP_STR_OSPFD)
{
  VTY_DECLVAR_CONTEXT(ospf, ospf);
  int idx_word = 1;
  int source;

  char *proto = argv[argc - 1]->text;

  /* Get distribute source. */
  source = proto_redistnum(AFI_IP, proto);
  if (source < 0)
    return CMD_WARNING;

  return ospf_distribute_list_out_set (ospf, source, argv[idx_word]->arg);
}

DEFUN (no_ospf_distribute_list_out,
       no_ospf_distribute_list_out_cmd,
       "no distribute-list WORD out " FRR_REDIST_STR_OSPFD,
       NO_STR
       "Filter networks in routing updates\n"
       "Access-list name\n"
       OUT_STR
       FRR_REDIST_HELP_STR_OSPFD)
{
  VTY_DECLVAR_CONTEXT(ospf, ospf);
  int idx_word = 2;
  int source;

  char *proto = argv[argc - 1]->text;
  source = proto_redistnum(AFI_IP, proto);
  if (source < 0)
    return CMD_WARNING;

  return ospf_distribute_list_out_unset (ospf, source, argv[idx_word]->arg);
}

/* Default information originate. */
DEFUN (ospf_default_information_originate,
       ospf_default_information_originate_cmd,
       "default-information originate [<always|metric (0-16777214)|metric-type (1-2)|route-map WORD>]",
       "Control distribution of default information\n"
       "Distribute a default route\n"
       "Always advertise default route\n"
       "OSPF default metric\n"
       "OSPF metric\n"
       "OSPF metric type for default routes\n"
       "Set OSPF External Type 1 metrics\n"
       "Set OSPF External Type 2 metrics\n"
       "Route map reference\n"
       "Pointer to route-map entries\n")
{
  VTY_DECLVAR_CONTEXT(ospf, ospf);
  int default_originate = DEFAULT_ORIGINATE_ZEBRA;
  int type = -1;
  int metric = -1;
  struct ospf_redist *red;
  int idx = 0;

  red = ospf_redist_add(ospf, DEFAULT_ROUTE, 0);

  /* Check whether "always" was specified */
  if (argv_find (argv, argc, "always", &idx))
    default_originate = DEFAULT_ORIGINATE_ALWAYS;
  /* Get metric value */
  else if (argv_find (argv, argc, "(0-16777214)", &idx)) {
    if (!str2metric (argv[idx]->arg, &metric))
      return CMD_WARNING;
  }
  /* Get metric type. */
  else if (argv_find (argv, argc, "(1-2)", &idx)) {
    if (!str2metric_type (argv[idx]->arg, &type))
      return CMD_WARNING;
  }
  /* Get route-map */
  else if (argv_find (argv, argc, "WORD", &idx))
    ospf_routemap_set (red, argv[idx]->arg);
  else
    ospf_routemap_unset (red);

  return ospf_redistribute_default_set (ospf, default_originate,
					type, metric);
}

DEFUN (no_ospf_default_information_originate,
       no_ospf_default_information_originate_cmd,
       "no default-information originate [<always|metric (0-16777214)|metric-type (1-2)|route-map WORD>]",
       NO_STR
       "Control distribution of default information\n"
       "Distribute a default route\n"
       "Always advertise default route\n"
       "OSPF default metric\n"
       "OSPF metric\n"
       "OSPF metric type for default routes\n"
       "Set OSPF External Type 1 metrics\n"
       "Set OSPF External Type 2 metrics\n"
       "Route map reference\n"
       "Pointer to route-map entries\n")
{
  VTY_DECLVAR_CONTEXT(ospf, ospf);
  struct prefix_ipv4 p;
  struct ospf_external *ext;
  struct ospf_redist *red;

  p.family = AF_INET;
  p.prefix.s_addr = 0;
  p.prefixlen = 0;

  ospf_external_lsa_flush (ospf, DEFAULT_ROUTE, &p, 0);

  if ((ext = ospf_external_lookup(DEFAULT_ROUTE, 0)) &&
      EXTERNAL_INFO (ext)) {
    ospf_external_info_delete (DEFAULT_ROUTE, 0, p);
    ospf_external_del (DEFAULT_ROUTE, 0);
  }

  red = ospf_redist_lookup(ospf, DEFAULT_ROUTE, 0);
  if (!red)
    return CMD_SUCCESS;

  ospf_routemap_unset (red);
  return ospf_redistribute_default_unset (ospf);
}

DEFUN (ospf_default_metric,
       ospf_default_metric_cmd,
       "default-metric (0-16777214)",
       "Set metric of redistributed routes\n"
       "Default metric\n")
{
  VTY_DECLVAR_CONTEXT(ospf, ospf);
  int idx_number = 1;
  int metric = -1;

  if (!str2metric (argv[idx_number]->arg, &metric))
    return CMD_WARNING;

  ospf->default_metric = metric;

  return CMD_SUCCESS;
}

DEFUN (no_ospf_default_metric,
       no_ospf_default_metric_cmd,
       "no default-metric [(0-16777214)]",
       NO_STR
       "Set metric of redistributed routes\n"
       "Default metric\n")
{
  VTY_DECLVAR_CONTEXT(ospf, ospf);

  ospf->default_metric = -1;

  return CMD_SUCCESS;
}


DEFUN (ospf_distance,
       ospf_distance_cmd,
       "distance (1-255)",
       "Administrative distance\n"
       "OSPF Administrative distance\n")
{
  VTY_DECLVAR_CONTEXT(ospf, ospf);
  int idx_number = 1;

  ospf->distance_all = atoi (argv[idx_number]->arg);

  return CMD_SUCCESS;
}

DEFUN (no_ospf_distance,
       no_ospf_distance_cmd,
       "no distance (1-255)",
       NO_STR
       "Administrative distance\n"
       "OSPF Administrative distance\n")
{
  VTY_DECLVAR_CONTEXT(ospf, ospf);

  ospf->distance_all = 0;

  return CMD_SUCCESS;
}

DEFUN (no_ospf_distance_ospf,
       no_ospf_distance_ospf_cmd,
       "no distance ospf [{intra-area [(1-255)]|inter-area [(1-255)]|external [(1-255)]}]",
       NO_STR
       "Administrative distance\n"
       "OSPF administrative distance\n"
       "Intra-area routes\n"
       "Distance for intra-area routes\n"
       "Inter-area routes\n"
       "Distance for inter-area routes\n"
       "External routes\n"
       "Distance for external routes\n")
{
  VTY_DECLVAR_CONTEXT(ospf, ospf);
  int idx = 0;

  if (!ospf)
    return CMD_SUCCESS;

  if (argv_find (argv, argc, "intra-area", &idx) || argc == 3)
    idx = ospf->distance_intra = 0;
  if (argv_find (argv, argc, "inter-area", &idx) || argc == 3)
    idx = ospf->distance_inter = 0;
  if (argv_find (argv, argc, "external", &idx) || argc == 3)
    ospf->distance_external = 0;

  return CMD_SUCCESS;
}

DEFUN (ospf_distance_ospf,
       ospf_distance_ospf_cmd,
       "distance ospf {intra-area (1-255)|inter-area (1-255)|external (1-255)}",
       "Administrative distance\n"
       "OSPF administrative distance\n"
       "Intra-area routes\n"
       "Distance for intra-area routes\n"
       "Inter-area routes\n"
       "Distance for inter-area routes\n"
       "External routes\n"
       "Distance for external routes\n")
{
  VTY_DECLVAR_CONTEXT(ospf, ospf);
  int idx = 0;

  if (argv_find (argv, argc, "intra-area", &idx))
    ospf->distance_intra = atoi(argv[idx + 1]->arg);
  idx = 0;
  if (argv_find (argv, argc, "inter-area", &idx))
    ospf->distance_inter = atoi(argv[idx + 1]->arg);
  idx = 0;
  if (argv_find (argv, argc, "external", &idx))
    ospf->distance_external = atoi(argv[idx + 1]->arg);

  return CMD_SUCCESS;
}

#if 0
DEFUN (ospf_distance_source,
       ospf_distance_source_cmd,
       "distance (1-255) A.B.C.D/M",
       "Administrative distance\n"
       "Distance value\n"
       "IP source prefix\n")
{
  VTY_DECLVAR_CONTEXT(ospf, ospf);
  int idx_number = 1;
  int idx_ipv4_prefixlen = 2;

  if (!ospf)
    return CMD_SUCCESS;

  ospf_distance_set (vty, ospf, argv[idx_number]->arg, argv[idx_ipv4_prefixlen]->arg, NULL);

  return CMD_SUCCESS;
}

DEFUN (no_ospf_distance_source,
       no_ospf_distance_source_cmd,
       "no distance (1-255) A.B.C.D/M",
       NO_STR
       "Administrative distance\n"
       "Distance value\n"
       "IP source prefix\n")
{
  VTY_DECLVAR_CONTEXT(ospf, ospf);
  int idx_number = 2;
  int idx_ipv4_prefixlen = 3;

  if (!ospf)
    return CMD_SUCCESS;

  ospf_distance_unset (vty, ospf, argv[idx_number]->arg, argv[idx_ipv4_prefixlen]->arg, NULL);

  return CMD_SUCCESS;
}

DEFUN (ospf_distance_source_access_list,
       ospf_distance_source_access_list_cmd,
       "distance (1-255) A.B.C.D/M WORD",
       "Administrative distance\n"
       "Distance value\n"
       "IP source prefix\n"
       "Access list name\n")
{
  VTY_DECLVAR_CONTEXT(ospf, ospf);
  int idx_number = 1;
  int idx_ipv4_prefixlen = 2;
  int idx_word = 3;

  if (!ospf)
    return CMD_SUCCESS;

  ospf_distance_set (vty, ospf, argv[idx_number]->arg, argv[idx_ipv4_prefixlen]->arg, argv[idx_word]->arg);

  return CMD_SUCCESS;
}

DEFUN (no_ospf_distance_source_access_list,
       no_ospf_distance_source_access_list_cmd,
       "no distance (1-255) A.B.C.D/M WORD",
       NO_STR
       "Administrative distance\n"
       "Distance value\n"
       "IP source prefix\n"
       "Access list name\n")
{
  VTY_DECLVAR_CONTEXT(ospf, ospf);
  int idx_number = 2;
  int idx_ipv4_prefixlen = 3;
  int idx_word = 4;

  if (!ospf)
    return CMD_SUCCESS;

  ospf_distance_unset (vty, ospf, argv[idx_number]->arg, argv[idx_ipv4_prefixlen]->arg, argv[idx_word]->arg);

  return CMD_SUCCESS;
}
#endif

DEFUN (ip_ospf_mtu_ignore,
       ip_ospf_mtu_ignore_addr_cmd,
       "ip ospf mtu-ignore [A.B.C.D]",
       "IP Information\n"
       "OSPF interface commands\n"
       "Disable MTU mismatch detection on this interface\n"
       "Address of interface")
{
  VTY_DECLVAR_CONTEXT(interface, ifp);
  int idx_ipv4 = 3;
  struct in_addr addr;
  int ret;
 	   
  struct ospf_if_params *params;
  params = IF_DEF_PARAMS (ifp);
 	 
  if (argc == 4)
    {
      ret = inet_aton(argv[idx_ipv4]->arg, &addr);
      if (!ret)
        {
          vty_out (vty, "Please specify interface address by A.B.C.D%s",
                  VTY_NEWLINE);
          return CMD_WARNING;
        }
      params = ospf_get_if_params (ifp, addr);
      ospf_if_update_params (ifp, addr);
    }
  params->mtu_ignore = 1;
  if (params->mtu_ignore != OSPF_MTU_IGNORE_DEFAULT)
    SET_IF_PARAM (params, mtu_ignore);
  else 
    {
      UNSET_IF_PARAM (params, mtu_ignore);
      if (params != IF_DEF_PARAMS (ifp))
        {
          ospf_free_if_params (ifp, addr);
          ospf_if_update_params (ifp, addr);
        }
    }
  return CMD_SUCCESS;
}

DEFUN (no_ip_ospf_mtu_ignore,
       no_ip_ospf_mtu_ignore_addr_cmd,
       "no ip ospf mtu-ignore [A.B.C.D]",
       "IP Information\n"
       "OSPF interface commands\n"
       "Disable MTU mismatch detection on this interface\n"
       "Address of interface")
{
  VTY_DECLVAR_CONTEXT(interface, ifp);
  int idx_ipv4 = 4;
  struct in_addr addr;
  int ret;
 	   
  struct ospf_if_params *params;
  params = IF_DEF_PARAMS (ifp);
 	 
  if (argc == 5)
    {
      ret = inet_aton(argv[idx_ipv4]->arg, &addr);
      if (!ret)
        {
          vty_out (vty, "Please specify interface address by A.B.C.D%s",
                  VTY_NEWLINE);
          return CMD_WARNING;
        }
      params = ospf_get_if_params (ifp, addr);
      ospf_if_update_params (ifp, addr);
    }
  params->mtu_ignore = 0;
  if (params->mtu_ignore != OSPF_MTU_IGNORE_DEFAULT)
    SET_IF_PARAM (params, mtu_ignore);
  else 
    {
      UNSET_IF_PARAM (params, mtu_ignore);
      if (params != IF_DEF_PARAMS (ifp))
        {
          ospf_free_if_params (ifp, addr);
          ospf_if_update_params (ifp, addr);
        }
    }
  return CMD_SUCCESS;
}


DEFUN (ospf_max_metric_router_lsa_admin,
       ospf_max_metric_router_lsa_admin_cmd,
       "max-metric router-lsa administrative",
       "OSPF maximum / infinite-distance metric\n"
       "Advertise own Router-LSA with infinite distance (stub router)\n"
       "Administratively applied, for an indefinite period\n")
{
  VTY_DECLVAR_CONTEXT(ospf, ospf);
  struct listnode *ln;
  struct ospf_area *area;

  for (ALL_LIST_ELEMENTS_RO (ospf->areas, ln, area))
    {
      SET_FLAG (area->stub_router_state, OSPF_AREA_ADMIN_STUB_ROUTED);
      
      if (!CHECK_FLAG (area->stub_router_state, OSPF_AREA_IS_STUB_ROUTED))
          ospf_router_lsa_update_area (area);
    }

  /* Allows for areas configured later to get the property */
  ospf->stub_router_admin_set = OSPF_STUB_ROUTER_ADMINISTRATIVE_SET;

  return CMD_SUCCESS;
}

DEFUN (no_ospf_max_metric_router_lsa_admin,
       no_ospf_max_metric_router_lsa_admin_cmd,
       "no max-metric router-lsa administrative",
       NO_STR
       "OSPF maximum / infinite-distance metric\n"
       "Advertise own Router-LSA with infinite distance (stub router)\n"
       "Administratively applied, for an indefinite period\n")
{
  VTY_DECLVAR_CONTEXT(ospf, ospf);
  struct listnode *ln;
  struct ospf_area *area;

  for (ALL_LIST_ELEMENTS_RO (ospf->areas, ln, area))
    {
      UNSET_FLAG (area->stub_router_state, OSPF_AREA_ADMIN_STUB_ROUTED);
      
      /* Don't trample on the start-up stub timer */
      if (CHECK_FLAG (area->stub_router_state, OSPF_AREA_IS_STUB_ROUTED)
          && !area->t_stub_router)
        {
          UNSET_FLAG (area->stub_router_state, OSPF_AREA_IS_STUB_ROUTED);
          ospf_router_lsa_update_area (area);
        }
    }
  ospf->stub_router_admin_set = OSPF_STUB_ROUTER_ADMINISTRATIVE_UNSET;
  return CMD_SUCCESS;
}

DEFUN (ospf_max_metric_router_lsa_startup,
       ospf_max_metric_router_lsa_startup_cmd,
       "max-metric router-lsa on-startup (5-86400)",
       "OSPF maximum / infinite-distance metric\n"
       "Advertise own Router-LSA with infinite distance (stub router)\n"
       "Automatically advertise stub Router-LSA on startup of OSPF\n"
       "Time (seconds) to advertise self as stub-router\n")
{
  VTY_DECLVAR_CONTEXT(ospf, ospf);
  int idx_number = 3;
  unsigned int seconds;

  if (argc != 1)
    {
      vty_out (vty, "%% Must supply stub-router period");
      return CMD_WARNING;
    }
  
  VTY_GET_INTEGER ("stub-router startup period", seconds, argv[idx_number]->arg);
  
  ospf->stub_router_startup_time = seconds;
  
  return CMD_SUCCESS;
}

DEFUN (no_ospf_max_metric_router_lsa_startup,
       no_ospf_max_metric_router_lsa_startup_cmd,
       "no max-metric router-lsa on-startup [(5-86400)]",
       NO_STR
       "OSPF maximum / infinite-distance metric\n"
       "Advertise own Router-LSA with infinite distance (stub router)\n"
       "Automatically advertise stub Router-LSA on startup of OSPF\n"
       "Time (seconds) to advertise self as stub-router\n")
{
  VTY_DECLVAR_CONTEXT(ospf, ospf);
  struct listnode *ln;
  struct ospf_area *area;

  ospf->stub_router_startup_time = OSPF_STUB_ROUTER_UNCONFIGURED;
  
  for (ALL_LIST_ELEMENTS_RO (ospf->areas, ln, area))
    {
      SET_FLAG (area->stub_router_state, OSPF_AREA_WAS_START_STUB_ROUTED);
      OSPF_TIMER_OFF (area->t_stub_router);
      
      /* Don't trample on admin stub routed */
      if (!CHECK_FLAG (area->stub_router_state, OSPF_AREA_ADMIN_STUB_ROUTED))
        {
          UNSET_FLAG (area->stub_router_state, OSPF_AREA_IS_STUB_ROUTED);
          ospf_router_lsa_update_area (area);
        }
    }
  return CMD_SUCCESS;
}


DEFUN (ospf_max_metric_router_lsa_shutdown,
       ospf_max_metric_router_lsa_shutdown_cmd,
       "max-metric router-lsa on-shutdown (5-100)",
       "OSPF maximum / infinite-distance metric\n"
       "Advertise own Router-LSA with infinite distance (stub router)\n"
       "Advertise stub-router prior to full shutdown of OSPF\n"
       "Time (seconds) to wait till full shutdown\n")
{
  VTY_DECLVAR_CONTEXT(ospf, ospf);
  int idx_number = 3;
  unsigned int seconds;

  if (argc != 1)
    {
      vty_out (vty, "%% Must supply stub-router shutdown period");
      return CMD_WARNING;
    }
  
  VTY_GET_INTEGER ("stub-router shutdown wait period", seconds, argv[idx_number]->arg);
  
  ospf->stub_router_shutdown_time = seconds;
  
  return CMD_SUCCESS;
}

DEFUN (no_ospf_max_metric_router_lsa_shutdown,
       no_ospf_max_metric_router_lsa_shutdown_cmd,
       "no max-metric router-lsa on-shutdown [(5-100)]",
       NO_STR
       "OSPF maximum / infinite-distance metric\n"
       "Advertise own Router-LSA with infinite distance (stub router)\n"
       "Advertise stub-router prior to full shutdown of OSPF\n"
       "Time (seconds) to wait till full shutdown\n")
{
  VTY_DECLVAR_CONTEXT(ospf, ospf);

  ospf->stub_router_shutdown_time = OSPF_STUB_ROUTER_UNCONFIGURED;
  
  return CMD_SUCCESS;
}

static void
config_write_stub_router (struct vty *vty, struct ospf *ospf)
{
  struct listnode *ln;
  struct ospf_area *area;
  
  if (ospf->stub_router_startup_time != OSPF_STUB_ROUTER_UNCONFIGURED)
    vty_out (vty, " max-metric router-lsa on-startup %u%s",
             ospf->stub_router_startup_time, VTY_NEWLINE);
  if (ospf->stub_router_shutdown_time != OSPF_STUB_ROUTER_UNCONFIGURED)
    vty_out (vty, " max-metric router-lsa on-shutdown %u%s",
             ospf->stub_router_shutdown_time, VTY_NEWLINE);
  for (ALL_LIST_ELEMENTS_RO (ospf->areas, ln, area))
    {
      if (CHECK_FLAG (area->stub_router_state, OSPF_AREA_ADMIN_STUB_ROUTED))
        {
          vty_out (vty, " max-metric router-lsa administrative%s",
                   VTY_NEWLINE);
          break;
        }
    }
  return;
}

static void
show_ip_ospf_route_network (struct vty *vty, struct route_table *rt)
{
  struct route_node *rn;
  struct ospf_route *or;
  struct listnode *pnode, *pnnode;
  struct ospf_path *path;

  vty_out (vty, "============ OSPF network routing table ============%s",
	   VTY_NEWLINE);

  for (rn = route_top (rt); rn; rn = route_next (rn))
    if ((or = rn->info) != NULL)
      {
	char buf1[19];
	snprintf (buf1, 19, "%s/%d",
		  inet_ntoa (rn->p.u.prefix4), rn->p.prefixlen);

	switch (or->path_type)
	  {
	  case OSPF_PATH_INTER_AREA:
	    if (or->type == OSPF_DESTINATION_NETWORK)
	      vty_out (vty, "N IA %-18s    [%d] area: %s%s", buf1, or->cost,
		       inet_ntoa (or->u.std.area_id), VTY_NEWLINE);
	    else if (or->type == OSPF_DESTINATION_DISCARD)
	      vty_out (vty, "D IA %-18s    Discard entry%s", buf1, VTY_NEWLINE);
	    break;
	  case OSPF_PATH_INTRA_AREA:
	    vty_out (vty, "N    %-18s    [%d] area: %s%s", buf1, or->cost,
		     inet_ntoa (or->u.std.area_id), VTY_NEWLINE);
	    break;
	  default:
	    break;
	  }

        if (or->type == OSPF_DESTINATION_NETWORK)
          for (ALL_LIST_ELEMENTS (or->paths, pnode, pnnode, path))
            {
              if (if_lookup_by_index(path->ifindex, VRF_DEFAULT))
                {
                  if (path->nexthop.s_addr == 0)
                    vty_out (vty, "%24s   directly attached to %s%s",
                             "", ifindex2ifname (path->ifindex, VRF_DEFAULT), VTY_NEWLINE);
                  else
                    vty_out (vty, "%24s   via %s, %s%s", "",
                             inet_ntoa (path->nexthop),
			     ifindex2ifname (path->ifindex, VRF_DEFAULT), VTY_NEWLINE);
                }
            }
      }
  vty_out (vty, "%s", VTY_NEWLINE);
}

static void
show_ip_ospf_route_router (struct vty *vty, struct route_table *rtrs)
{
  struct route_node *rn;
  struct ospf_route *or;
  struct listnode *pnode;
  struct listnode *node;
  struct ospf_path *path;

  vty_out (vty, "============ OSPF router routing table =============%s",
	   VTY_NEWLINE);
  for (rn = route_top (rtrs); rn; rn = route_next (rn))
    if (rn->info)
      {
	int flag = 0;

	vty_out (vty, "R    %-15s    ", inet_ntoa (rn->p.u.prefix4));

	for (ALL_LIST_ELEMENTS_RO ((struct list *)rn->info, node, or))
          {
            if (flag++)
          vty_out (vty, "%24s", "");

            /* Show path. */
            vty_out (vty, "%s [%d] area: %s",
                     (or->path_type == OSPF_PATH_INTER_AREA ? "IA" : "  "),
                     or->cost, inet_ntoa (or->u.std.area_id));
            /* Show flags. */
            vty_out (vty, "%s%s%s",
                     (or->u.std.flags & ROUTER_LSA_BORDER ? ", ABR" : ""),
                     (or->u.std.flags & ROUTER_LSA_EXTERNAL ? ", ASBR" : ""),
                     VTY_NEWLINE);
                  
                  for (ALL_LIST_ELEMENTS_RO (or->paths, pnode, path))
                    {
		      if (if_lookup_by_index(path->ifindex, VRF_DEFAULT))
			{
			  if (path->nexthop.s_addr == 0)
			    vty_out (vty, "%24s   directly attached to %s%s",
				     "", ifindex2ifname (path->ifindex, VRF_DEFAULT),
				     VTY_NEWLINE);
			  else
			    vty_out (vty, "%24s   via %s, %s%s", "",
				     inet_ntoa (path->nexthop),
				     ifindex2ifname (path->ifindex, VRF_DEFAULT),
				     VTY_NEWLINE);
			}
                    }
          }
      }
  vty_out (vty, "%s", VTY_NEWLINE);
}

static void
show_ip_ospf_route_external (struct vty *vty, struct route_table *rt)
{
  struct route_node *rn;
  struct ospf_route *er;
  struct listnode *pnode, *pnnode;
  struct ospf_path *path;

  vty_out (vty, "============ OSPF external routing table ===========%s",
	   VTY_NEWLINE);
  for (rn = route_top (rt); rn; rn = route_next (rn))
    if ((er = rn->info) != NULL)
      {
	char buf1[19];
	snprintf (buf1, 19, "%s/%d",
		  inet_ntoa (rn->p.u.prefix4), rn->p.prefixlen);

	switch (er->path_type)
	  {
	  case OSPF_PATH_TYPE1_EXTERNAL:
	    vty_out (vty, "N E1 %-18s    [%d] tag: %"ROUTE_TAG_PRI"%s", buf1,
		     er->cost, er->u.ext.tag, VTY_NEWLINE);
	    break;
	  case OSPF_PATH_TYPE2_EXTERNAL:
	    vty_out (vty, "N E2 %-18s    [%d/%d] tag: %"ROUTE_TAG_PRI"%s", buf1, er->cost,
		     er->u.ext.type2_cost, er->u.ext.tag, VTY_NEWLINE);
	    break;
	  }

        for (ALL_LIST_ELEMENTS (er->paths, pnode, pnnode, path))
          {
            if (if_lookup_by_index(path->ifindex, VRF_DEFAULT))
              {
                if (path->nexthop.s_addr == 0)
                  vty_out (vty, "%24s   directly attached to %s%s",
                           "", ifindex2ifname (path->ifindex, VRF_DEFAULT), VTY_NEWLINE);
                else
                  vty_out (vty, "%24s   via %s, %s%s", "",
                           inet_ntoa (path->nexthop),
			   ifindex2ifname (path->ifindex, VRF_DEFAULT),
                           VTY_NEWLINE);
              }
           }
        }
  vty_out (vty, "%s", VTY_NEWLINE);
}

static int
show_ip_ospf_border_routers_common (struct vty *vty, struct ospf *ospf)
{
  if (ospf->instance)
    vty_out (vty, "%sOSPF Instance: %d%s%s", VTY_NEWLINE, ospf->instance,
             VTY_NEWLINE, VTY_NEWLINE);

  if (ospf->new_table == NULL)
    {
      vty_out (vty, "No OSPF routing information exist%s", VTY_NEWLINE);
      return CMD_SUCCESS;
    }

  /* Show Network routes.
  show_ip_ospf_route_network (vty, ospf->new_table);   */

  /* Show Router routes. */
  show_ip_ospf_route_router (vty, ospf->new_rtrs);

  vty_out (vty, "%s", VTY_NEWLINE);

  return CMD_SUCCESS;
}

DEFUN (show_ip_ospf_border_routers,
       show_ip_ospf_border_routers_cmd,
       "show ip ospf border-routers",
       SHOW_STR
       IP_STR
       "OSPF information\n"
       "Show all the ABR's and ASBR's\n")
{
  struct ospf *ospf;

  if ((ospf = ospf_lookup ()) == NULL || !ospf->oi_running)
    return CMD_SUCCESS;

  return show_ip_ospf_border_routers_common(vty, ospf);
}

DEFUN (show_ip_ospf_instance_border_routers,
       show_ip_ospf_instance_border_routers_cmd,
       "show ip ospf (1-65535) border-routers",
       SHOW_STR
       IP_STR
       "OSPF information\n"
       "Instance ID\n"
       "Show all the ABR's and ASBR's\n")
{
  int idx_number = 3;
  struct ospf *ospf;
  u_short instance = 0;

  VTY_GET_INTEGER ("Instance", instance, argv[idx_number]->arg);
  if ((ospf = ospf_lookup_instance (instance)) == NULL || !ospf->oi_running)
    return CMD_SUCCESS;

  return show_ip_ospf_border_routers_common(vty, ospf);
}

static int
show_ip_ospf_route_common (struct vty *vty, struct ospf *ospf)
{
  if (ospf->instance)
    vty_out (vty, "%sOSPF Instance: %d%s%s", VTY_NEWLINE, ospf->instance,
             VTY_NEWLINE, VTY_NEWLINE);

  if (ospf->new_table == NULL)
    {
      vty_out (vty, "No OSPF routing information exist%s", VTY_NEWLINE);
      return CMD_SUCCESS;
    }

  /* Show Network routes. */
  show_ip_ospf_route_network (vty, ospf->new_table);

  /* Show Router routes. */
  show_ip_ospf_route_router (vty, ospf->new_rtrs);

  /* Show AS External routes. */
  show_ip_ospf_route_external (vty, ospf->old_external_route);

  vty_out (vty, "%s", VTY_NEWLINE);

  return CMD_SUCCESS;
}

DEFUN (show_ip_ospf_route,
       show_ip_ospf_route_cmd,
       "show ip ospf route",
       SHOW_STR
       IP_STR
       "OSPF information\n"
       "OSPF routing table\n")
{
  struct ospf *ospf;

  if ((ospf = ospf_lookup ()) == NULL || !ospf->oi_running)
    return CMD_SUCCESS;

  return show_ip_ospf_route_common(vty, ospf);
}

DEFUN (show_ip_ospf_instance_route,
       show_ip_ospf_instance_route_cmd,
       "show ip ospf (1-65535) route",
       SHOW_STR
       IP_STR
       "OSPF information\n"
       "Instance ID\n"
       "OSPF routing table\n")
{
  int idx_number = 3;
  struct ospf *ospf;
  u_short instance = 0;

  VTY_GET_INTEGER ("Instance", instance, argv[idx_number]->arg);
  if ((ospf = ospf_lookup_instance (instance)) == NULL || !ospf->oi_running)
    return CMD_SUCCESS;

  return show_ip_ospf_route_common(vty, ospf);
}

const char *ospf_abr_type_str[] = 
{
  "unknown",
  "standard",
  "ibm",
  "cisco",
  "shortcut"
};

const char *ospf_shortcut_mode_str[] = 
{
  "default",
  "enable",
  "disable"
};


static void
area_id2str (char *buf, int length, struct ospf_area *area)
{
  memset (buf, 0, length);

  if (area->format == OSPF_AREA_ID_FORMAT_ADDRESS)
    strncpy (buf, inet_ntoa (area->area_id), length);
  else
    sprintf (buf, "%lu", (unsigned long) ntohl (area->area_id.s_addr));
}


const char *ospf_int_type_str[] = 
{
  "unknown",		/* should never be used. */
  "point-to-point",
  "broadcast",
  "non-broadcast",
  "point-to-multipoint",
  "virtual-link",	/* should never be used. */
  "loopback"
};

/* Configuration write function for ospfd. */
static int
config_write_interface (struct vty *vty)
{
  struct listnode *n1, *n2;
  struct interface *ifp;
  struct crypt_key *ck;
  int write = 0;
  struct route_node *rn = NULL;
  struct ospf_if_params *params;
  struct ospf *ospf = ospf_lookup();

  for (ALL_LIST_ELEMENTS_RO (vrf_iflist (VRF_DEFAULT), n1, ifp))
    {
      if (memcmp (ifp->name, "VLINK", 5) == 0)
	continue;

      if (ifp->ifindex == IFINDEX_DELETED)
        continue;

      vty_out (vty, "!%s", VTY_NEWLINE);
      vty_out (vty, "interface %s%s", ifp->name,
               VTY_NEWLINE);
      if (ifp->desc)
        vty_out (vty, " description %s%s", ifp->desc,
               VTY_NEWLINE);

      write++;

      params = IF_DEF_PARAMS (ifp);
      
      do {
	/* Interface Network print. */
	if (OSPF_IF_PARAM_CONFIGURED (params, type) &&
	    params->type != OSPF_IFTYPE_LOOPBACK)
	  {
	    if (params->type != ospf_default_iftype(ifp))
	      {
		vty_out (vty, " ip ospf network %s",
			 ospf_int_type_str[params->type]);
		if (params != IF_DEF_PARAMS (ifp))
		  vty_out (vty, " %s", inet_ntoa (rn->p.u.prefix4));
		vty_out (vty, "%s", VTY_NEWLINE);
	      }
	  }
	
	/* OSPF interface authentication print */
	if (OSPF_IF_PARAM_CONFIGURED (params, auth_type) &&
	    params->auth_type != OSPF_AUTH_NOTSET)
	  {
	    const char *auth_str;
	    
	    /* Translation tables are not that much help here due to syntax
	       of the simple option */
	    switch (params->auth_type)
	      {
		
	      case OSPF_AUTH_NULL:
		auth_str = " null";
		break;
		
	      case OSPF_AUTH_SIMPLE:
		auth_str = "";
		break;
		
	      case OSPF_AUTH_CRYPTOGRAPHIC:
		auth_str = " message-digest";
		break;
		
	      default:
		auth_str = "";
		break;
	      }
	    
	    vty_out (vty, " ip ospf authentication%s", auth_str);
	    if (params != IF_DEF_PARAMS (ifp))
	      vty_out (vty, " %s", inet_ntoa (rn->p.u.prefix4));
	    vty_out (vty, "%s", VTY_NEWLINE);
	  }

	/* Simple Authentication Password print. */
	if (OSPF_IF_PARAM_CONFIGURED (params, auth_simple) &&
	    params->auth_simple[0] != '\0')
	  {
	    vty_out (vty, " ip ospf authentication-key %s",
		     params->auth_simple);
	    if (params != IF_DEF_PARAMS (ifp))
	      vty_out (vty, " %s", inet_ntoa (rn->p.u.prefix4));
	    vty_out (vty, "%s", VTY_NEWLINE);
	  }
	
	/* Cryptographic Authentication Key print. */
	for (ALL_LIST_ELEMENTS_RO (params->auth_crypt, n2, ck))
	  {
	    vty_out (vty, " ip ospf message-digest-key %d md5 %s",
                     ck->key_id, ck->auth_key);
	    if (params != IF_DEF_PARAMS (ifp))
	      vty_out (vty, " %s", inet_ntoa (rn->p.u.prefix4));
	    vty_out (vty, "%s", VTY_NEWLINE);
	  }
	
	/* Interface Output Cost print. */
	if (OSPF_IF_PARAM_CONFIGURED (params, output_cost_cmd))
	  {
	    vty_out (vty, " ip ospf cost %u", params->output_cost_cmd);
	    if (params != IF_DEF_PARAMS (ifp))
	      vty_out (vty, " %s", inet_ntoa (rn->p.u.prefix4));
	    vty_out (vty, "%s", VTY_NEWLINE);
	  }
	
	/* Hello Interval print. */
	if (OSPF_IF_PARAM_CONFIGURED (params, v_hello) &&
	    params->v_hello != OSPF_HELLO_INTERVAL_DEFAULT)
	  {
	    vty_out (vty, " ip ospf hello-interval %u", params->v_hello);
	    if (params != IF_DEF_PARAMS (ifp))
	      vty_out (vty, " %s", inet_ntoa (rn->p.u.prefix4));
	    vty_out (vty, "%s", VTY_NEWLINE);
	  }
	
	
	/* Router Dead Interval print. */
	if (OSPF_IF_PARAM_CONFIGURED (params, v_wait) &&
	    params->v_wait != OSPF_ROUTER_DEAD_INTERVAL_DEFAULT)
	  {
	    vty_out (vty, " ip ospf dead-interval ");
	    
	    /* fast hello ? */
	    if (OSPF_IF_PARAM_CONFIGURED (params, fast_hello))
	      vty_out (vty, "minimal hello-multiplier %d",
	               params->fast_hello);
            else
              vty_out (vty, "%u", params->v_wait);
            
	    if (params != IF_DEF_PARAMS (ifp))
	      vty_out (vty, " %s", inet_ntoa (rn->p.u.prefix4));
	    vty_out (vty, "%s", VTY_NEWLINE);
	  }
	
      /* Router Priority print. */
	if (OSPF_IF_PARAM_CONFIGURED (params, priority) &&
	    params->priority != OSPF_ROUTER_PRIORITY_DEFAULT)
	  {
	    vty_out (vty, " ip ospf priority %u", params->priority);
	    if (params != IF_DEF_PARAMS (ifp))
	      vty_out (vty, " %s", inet_ntoa (rn->p.u.prefix4));
	    vty_out (vty, "%s", VTY_NEWLINE);
	  }
	
	/* Retransmit Interval print. */
	if (OSPF_IF_PARAM_CONFIGURED (params, retransmit_interval) &&
	    params->retransmit_interval != OSPF_RETRANSMIT_INTERVAL_DEFAULT)
	  {
	    vty_out (vty, " ip ospf retransmit-interval %u",
		     params->retransmit_interval);
	    if (params != IF_DEF_PARAMS (ifp))
	      vty_out (vty, " %s", inet_ntoa (rn->p.u.prefix4));
	    vty_out (vty, "%s", VTY_NEWLINE);
	  }
	
	/* Transmit Delay print. */
	if (OSPF_IF_PARAM_CONFIGURED (params, transmit_delay) &&
	    params->transmit_delay != OSPF_TRANSMIT_DELAY_DEFAULT)
	  {
	    vty_out (vty, " ip ospf transmit-delay %u", params->transmit_delay);
	    if (params != IF_DEF_PARAMS (ifp))
	      vty_out (vty, " %s", inet_ntoa (rn->p.u.prefix4));
	    vty_out (vty, "%s", VTY_NEWLINE);
	  }

	/* Area  print. */
	if (OSPF_IF_PARAM_CONFIGURED (params, if_area))
	  {
	    if (ospf->instance)
	      vty_out (vty, " ip ospf %d area %s%s", ospf->instance,
		       inet_ntoa (params->if_area), VTY_NEWLINE);
	    else
	      vty_out (vty, " ip ospf area %s%s",
		       inet_ntoa (params->if_area), VTY_NEWLINE);

	  }

	/* bfd  print. */
        ospf_bfd_write_config(vty, params);

    /* MTU ignore print. */
    if (OSPF_IF_PARAM_CONFIGURED (params, mtu_ignore) &&
       params->mtu_ignore != OSPF_MTU_IGNORE_DEFAULT)
      {
        if (params->mtu_ignore == 0)
          vty_out (vty, " no ip ospf mtu-ignore");
        else
          vty_out (vty, " ip ospf mtu-ignore");
        if (params != IF_DEF_PARAMS (ifp))
           vty_out (vty, " %s", inet_ntoa (rn->p.u.prefix4));
        vty_out (vty, "%s", VTY_NEWLINE);
      }


	while (1)
	  {
	    if (rn == NULL)
	      rn = route_top (IF_OIFS_PARAMS (ifp));
	    else
	      rn = route_next (rn);

	    if (rn == NULL)
	      break;
	    params = rn->info;
	    if (params != NULL)
	      break;
	  }
      } while (rn);
      
      ospf_opaque_config_write_if (vty, ifp);
    }

  return write;
}

static int
config_write_network_area (struct vty *vty, struct ospf *ospf)
{
  struct route_node *rn;
  u_char buf[INET_ADDRSTRLEN];

  /* `network area' print. */
  for (rn = route_top (ospf->networks); rn; rn = route_next (rn))
    if (rn->info)
      {
	struct ospf_network *n = rn->info;

	memset (buf, 0, INET_ADDRSTRLEN);

	/* Create Area ID string by specified Area ID format. */
	if (n->format == OSPF_AREA_ID_FORMAT_ADDRESS)
	  strncpy ((char *) buf, inet_ntoa (n->area_id), INET_ADDRSTRLEN);
	else
	  sprintf ((char *) buf, "%lu", 
		   (unsigned long int) ntohl (n->area_id.s_addr));

	/* Network print. */
	vty_out (vty, " network %s/%d area %s%s",
		 inet_ntoa (rn->p.u.prefix4), rn->p.prefixlen,
		 buf, VTY_NEWLINE);
      }

  return 0;
}

static int
config_write_ospf_area (struct vty *vty, struct ospf *ospf)
{
  struct listnode *node;
  struct ospf_area *area;
  u_char buf[INET_ADDRSTRLEN];

  /* Area configuration print. */
  for (ALL_LIST_ELEMENTS_RO (ospf->areas, node, area))
    {
      struct route_node *rn1;

      area_id2str ((char *) buf, INET_ADDRSTRLEN, area);

      if (area->auth_type != OSPF_AUTH_NULL)
	{
	  if (area->auth_type == OSPF_AUTH_SIMPLE)
	    vty_out (vty, " area %s authentication%s", buf, VTY_NEWLINE);
	  else
	    vty_out (vty, " area %s authentication message-digest%s",
		     buf, VTY_NEWLINE);
	}

      if (area->shortcut_configured != OSPF_SHORTCUT_DEFAULT)
	vty_out (vty, " area %s shortcut %s%s", buf,
		 ospf_shortcut_mode_str[area->shortcut_configured],
		 VTY_NEWLINE);

      if ((area->external_routing == OSPF_AREA_STUB)
	  || (area->external_routing == OSPF_AREA_NSSA)
	  )
	{
	  if (area->external_routing == OSPF_AREA_STUB)
	    vty_out (vty, " area %s stub", buf);
	  else if (area->external_routing == OSPF_AREA_NSSA)
	    {
	      vty_out (vty, " area %s nssa", buf);
	      switch (area->NSSATranslatorRole)
	        {
	          case OSPF_NSSA_ROLE_NEVER:
	            vty_out (vty, " translate-never");
	            break;
	          case OSPF_NSSA_ROLE_ALWAYS:
	            vty_out (vty, " translate-always");
	            break;
	          case OSPF_NSSA_ROLE_CANDIDATE:
	          default:
	            vty_out (vty, " translate-candidate");
	        }
	    }

	  if (area->no_summary)
	    vty_out (vty, " no-summary");

	  vty_out (vty, "%s", VTY_NEWLINE);

	  if (area->default_cost != 1)
	    vty_out (vty, " area %s default-cost %d%s", buf, 
		     area->default_cost, VTY_NEWLINE);
	}

      for (rn1 = route_top (area->ranges); rn1; rn1 = route_next (rn1))
	if (rn1->info)
	  {
	    struct ospf_area_range *range = rn1->info;

	    vty_out (vty, " area %s range %s/%d", buf,
		     inet_ntoa (rn1->p.u.prefix4), rn1->p.prefixlen);

	    if (range->cost_config != OSPF_AREA_RANGE_COST_UNSPEC)
	      vty_out (vty, " cost %d", range->cost_config);

	    if (!CHECK_FLAG (range->flags, OSPF_AREA_RANGE_ADVERTISE))
	      vty_out (vty, " not-advertise");

	    if (CHECK_FLAG (range->flags, OSPF_AREA_RANGE_SUBSTITUTE))
	      vty_out (vty, " substitute %s/%d",
		       inet_ntoa (range->subst_addr), range->subst_masklen);

	    vty_out (vty, "%s", VTY_NEWLINE);
	  }

      if (EXPORT_NAME (area))
	vty_out (vty, " area %s export-list %s%s", buf,
		 EXPORT_NAME (area), VTY_NEWLINE);

      if (IMPORT_NAME (area))
	vty_out (vty, " area %s import-list %s%s", buf,
		 IMPORT_NAME (area), VTY_NEWLINE);

      if (PREFIX_NAME_IN (area))
	vty_out (vty, " area %s filter-list prefix %s in%s", buf,
		 PREFIX_NAME_IN (area), VTY_NEWLINE);

      if (PREFIX_NAME_OUT (area))
	vty_out (vty, " area %s filter-list prefix %s out%s", buf,
		 PREFIX_NAME_OUT (area), VTY_NEWLINE);
    }

  return 0;
}

static int
config_write_ospf_nbr_nbma (struct vty *vty, struct ospf *ospf)
{
  struct ospf_nbr_nbma *nbr_nbma;
  struct route_node *rn;

  /* Static Neighbor configuration print. */
  for (rn = route_top (ospf->nbr_nbma); rn; rn = route_next (rn))
    if ((nbr_nbma = rn->info))
      {
	vty_out (vty, " neighbor %s", inet_ntoa (nbr_nbma->addr));

	if (nbr_nbma->priority != OSPF_NEIGHBOR_PRIORITY_DEFAULT)
	  vty_out (vty, " priority %d", nbr_nbma->priority);

	if (nbr_nbma->v_poll != OSPF_POLL_INTERVAL_DEFAULT)
	  vty_out (vty, " poll-interval %d", nbr_nbma->v_poll);

	vty_out (vty, "%s", VTY_NEWLINE);
      }

  return 0;
}

static int
config_write_virtual_link (struct vty *vty, struct ospf *ospf)
{
  struct listnode *node;
  struct ospf_vl_data *vl_data;
  u_char buf[INET_ADDRSTRLEN];

  /* Virtual-Link print */
  for (ALL_LIST_ELEMENTS_RO (ospf->vlinks, node, vl_data))
    {
      struct listnode *n2;
      struct crypt_key *ck;
      struct ospf_interface *oi;

      if (vl_data != NULL)
	{
	  memset (buf, 0, INET_ADDRSTRLEN);
	  
	  if (vl_data->format == OSPF_AREA_ID_FORMAT_ADDRESS)
	    strncpy ((char *) buf, inet_ntoa (vl_data->vl_area_id), INET_ADDRSTRLEN);
	  else
	    sprintf ((char *) buf, "%lu", 
		     (unsigned long int) ntohl (vl_data->vl_area_id.s_addr));
	  oi = vl_data->vl_oi;

	  /* timers */
	  if (OSPF_IF_PARAM (oi, v_hello) != OSPF_HELLO_INTERVAL_DEFAULT ||
	      OSPF_IF_PARAM (oi, v_wait) != OSPF_ROUTER_DEAD_INTERVAL_DEFAULT ||
	      OSPF_IF_PARAM (oi, retransmit_interval) != OSPF_RETRANSMIT_INTERVAL_DEFAULT ||
	      OSPF_IF_PARAM (oi, transmit_delay) != OSPF_TRANSMIT_DELAY_DEFAULT)
	    vty_out (vty, " area %s virtual-link %s hello-interval %d retransmit-interval %d transmit-delay %d dead-interval %d%s",
		     buf,
		     inet_ntoa (vl_data->vl_peer), 
		     OSPF_IF_PARAM (oi, v_hello),
		     OSPF_IF_PARAM (oi, retransmit_interval),
		     OSPF_IF_PARAM (oi, transmit_delay),
		     OSPF_IF_PARAM (oi, v_wait),
		     VTY_NEWLINE);
	  else
	    vty_out (vty, " area %s virtual-link %s%s", buf,
		     inet_ntoa (vl_data->vl_peer), VTY_NEWLINE);
	  /* Auth key */
	  if (IF_DEF_PARAMS (vl_data->vl_oi->ifp)->auth_simple[0] != '\0')
	    vty_out (vty, " area %s virtual-link %s authentication-key %s%s",
		     buf,
		     inet_ntoa (vl_data->vl_peer),
		     IF_DEF_PARAMS (vl_data->vl_oi->ifp)->auth_simple,
		     VTY_NEWLINE);
	  /* md5 keys */
	  for (ALL_LIST_ELEMENTS_RO (IF_DEF_PARAMS (vl_data->vl_oi->ifp)->auth_crypt,
                                     n2, ck))
            vty_out (vty, " area %s virtual-link %s"
                     " message-digest-key %d md5 %s%s",
                     buf,
                     inet_ntoa (vl_data->vl_peer),
                     ck->key_id, ck->auth_key, VTY_NEWLINE);
	 
	}
    }

  return 0;
}


static int
config_write_ospf_redistribute (struct vty *vty, struct ospf *ospf)
{
  int type;

  /* redistribute print. */
  for (type = 0; type < ZEBRA_ROUTE_MAX; type++)
    {
      struct list *red_list;
      struct listnode *node;
      struct ospf_redist *red;

      red_list = ospf->redist[type];
      if (!red_list)
        continue;

      for (ALL_LIST_ELEMENTS_RO(red_list, node, red))
        {
          vty_out (vty, " redistribute %s", zebra_route_string(type));
          if (red->instance)
            vty_out (vty, " %d", red->instance);

          if (red->dmetric.value >= 0)
            vty_out (vty, " metric %d", red->dmetric.value);

          if (red->dmetric.type == EXTERNAL_METRIC_TYPE_1)
            vty_out (vty, " metric-type 1");

          if (ROUTEMAP_NAME (red))
            vty_out (vty, " route-map %s", ROUTEMAP_NAME (red));

          vty_out (vty, "%s", VTY_NEWLINE);
        }
    }

  return 0;
}

static int
config_write_ospf_default_metric (struct vty *vty, struct ospf *ospf)
{
  if (ospf->default_metric != -1)
    vty_out (vty, " default-metric %d%s", ospf->default_metric,
	     VTY_NEWLINE);
  return 0;
}

static int
config_write_ospf_distribute (struct vty *vty, struct ospf *ospf)
{
  int type;
  struct ospf_redist *red;

  if (ospf)
    {
      /* distribute-list print. */
      for (type = 0; type < ZEBRA_ROUTE_MAX; type++)
	if (DISTRIBUTE_NAME (ospf, type))
	  vty_out (vty, " distribute-list %s out %s%s", 
		   DISTRIBUTE_NAME (ospf, type),
		   zebra_route_string(type), VTY_NEWLINE);

      /* default-information print. */
      if (ospf->default_originate != DEFAULT_ORIGINATE_NONE)
	{
	  vty_out (vty, " default-information originate");
	  if (ospf->default_originate == DEFAULT_ORIGINATE_ALWAYS)
	    vty_out (vty, " always");

          red = ospf_redist_lookup(ospf, DEFAULT_ROUTE, 0);
          if (red)
            {
              if (red->dmetric.value >= 0)
                vty_out (vty, " metric %d",
                         red->dmetric.value);
              if (red->dmetric.type == EXTERNAL_METRIC_TYPE_1)
                vty_out (vty, " metric-type 1");

              if (ROUTEMAP_NAME (red))
                vty_out (vty, " route-map %s",
                         ROUTEMAP_NAME (red));
            }
	  
	  vty_out (vty, "%s", VTY_NEWLINE);
	}

    }

  return 0;
}

static int
config_write_ospf_distance (struct vty *vty, struct ospf *ospf)
{
  struct route_node *rn;
  struct ospf_distance *odistance;

  if (ospf->distance_all)
    vty_out (vty, " distance %d%s", ospf->distance_all, VTY_NEWLINE);

  if (ospf->distance_intra 
      || ospf->distance_inter 
      || ospf->distance_external)
    {
      vty_out (vty, " distance ospf");

      if (ospf->distance_intra)
	vty_out (vty, " intra-area %d", ospf->distance_intra);
      if (ospf->distance_inter)
	vty_out (vty, " inter-area %d", ospf->distance_inter);
      if (ospf->distance_external)
	vty_out (vty, " external %d", ospf->distance_external);

      vty_out (vty, "%s", VTY_NEWLINE);
    }
  
  for (rn = route_top (ospf->distance_table); rn; rn = route_next (rn))
    if ((odistance = rn->info) != NULL)
      {
	vty_out (vty, " distance %d %s/%d %s%s", odistance->distance,
		 inet_ntoa (rn->p.u.prefix4), rn->p.prefixlen,
		 odistance->access_list ? odistance->access_list : "",
		 VTY_NEWLINE);
      }
  return 0;
}

/* OSPF configuration write function. */
static int
ospf_config_write (struct vty *vty)
{
  struct ospf *ospf;
  struct interface *ifp;
  struct ospf_interface *oi;
  struct listnode *node;
  int write = 0;

  ospf = ospf_lookup ();
  if (ospf != NULL && ospf->oi_running)
    {
      /* `router ospf' print. */
      if (ospf->instance)
        vty_out (vty, "router ospf %d%s", ospf->instance, VTY_NEWLINE);
      else
        vty_out (vty, "router ospf%s", VTY_NEWLINE);

      write++;

      if (!ospf->networks)
        return write;

      /* Router ID print. */
      if (ospf->router_id_static.s_addr != 0)
        vty_out (vty, " ospf router-id %s%s",
                 inet_ntoa (ospf->router_id_static), VTY_NEWLINE);

      /* ABR type print. */
      if (ospf->abr_type != OSPF_ABR_DEFAULT)
        vty_out (vty, " ospf abr-type %s%s", 
                 ospf_abr_type_str[ospf->abr_type], VTY_NEWLINE);

      /* log-adjacency-changes flag print. */
      if (CHECK_FLAG(ospf->config, OSPF_LOG_ADJACENCY_CHANGES))
	{
	  if (CHECK_FLAG(ospf->config, OSPF_LOG_ADJACENCY_DETAIL))
	    vty_out(vty, " log-adjacency-changes detail%s", VTY_NEWLINE);
	  else if (!DFLT_OSPF_LOG_ADJACENCY_CHANGES)
	    vty_out(vty, " log-adjacency-changes%s", VTY_NEWLINE);
	}
      else if (DFLT_OSPF_LOG_ADJACENCY_CHANGES)
        {
	  vty_out(vty, " no log-adjacency-changes%s", VTY_NEWLINE);
        }

      /* RFC1583 compatibility flag print -- Compatible with CISCO 12.1. */
      if (CHECK_FLAG (ospf->config, OSPF_RFC1583_COMPATIBLE))
	vty_out (vty, " compatible rfc1583%s", VTY_NEWLINE);

      /* auto-cost reference-bandwidth configuration.  */
      if (ospf->ref_bandwidth != OSPF_DEFAULT_REF_BANDWIDTH)
        {
          vty_out (vty, "! Important: ensure reference bandwidth "
                        "is consistent across all routers%s", VTY_NEWLINE);
          vty_out (vty, " auto-cost reference-bandwidth %d%s",
		   ospf->ref_bandwidth, VTY_NEWLINE);
        }

      /* SPF timers print. */
      if (ospf->spf_delay != OSPF_SPF_DELAY_DEFAULT ||
	  ospf->spf_holdtime != OSPF_SPF_HOLDTIME_DEFAULT ||
	  ospf->spf_max_holdtime != OSPF_SPF_MAX_HOLDTIME_DEFAULT)
	vty_out (vty, " timers throttle spf %d %d %d%s",
		 ospf->spf_delay, ospf->spf_holdtime,
		 ospf->spf_max_holdtime, VTY_NEWLINE);

       /* LSA timers print. */
      if (ospf->min_ls_interval != OSPF_MIN_LS_INTERVAL)
	vty_out (vty, " timers throttle lsa all %d%s",
		 ospf->min_ls_interval, VTY_NEWLINE);
      if (ospf->min_ls_arrival != OSPF_MIN_LS_ARRIVAL)
	vty_out (vty, " timers lsa min-arrival %d%s",
		 ospf->min_ls_arrival, VTY_NEWLINE);

      /* Write multiplier print. */
      if (ospf->write_oi_count != OSPF_WRITE_INTERFACE_COUNT_DEFAULT)
        vty_out (vty, " ospf write-multiplier %d%s",
                 ospf->write_oi_count, VTY_NEWLINE);

      /* Max-metric router-lsa print */
      config_write_stub_router (vty, ospf);
      
      /* SPF refresh parameters print. */
      if (ospf->lsa_refresh_interval != OSPF_LSA_REFRESH_INTERVAL_DEFAULT)
	vty_out (vty, " refresh timer %d%s",
		 ospf->lsa_refresh_interval, VTY_NEWLINE);

      /* Redistribute information print. */
      config_write_ospf_redistribute (vty, ospf);

      /* passive-interface print. */
      if (ospf->passive_interface_default == OSPF_IF_PASSIVE)
        vty_out (vty, " passive-interface default%s", VTY_NEWLINE);
      
      for (ALL_LIST_ELEMENTS_RO (om->iflist, node, ifp))
        if (OSPF_IF_PARAM_CONFIGURED (IF_DEF_PARAMS (ifp), passive_interface)
            && IF_DEF_PARAMS (ifp)->passive_interface != 
                              ospf->passive_interface_default)
          {
            vty_out (vty, " %spassive-interface %s%s",
                     IF_DEF_PARAMS (ifp)->passive_interface ? "" : "no ",
                     ifp->name, VTY_NEWLINE);
          }
      for (ALL_LIST_ELEMENTS_RO (ospf->oiflist, node, oi))
        {
          if (!OSPF_IF_PARAM_CONFIGURED (oi->params, passive_interface))
            continue;
          if (OSPF_IF_PARAM_CONFIGURED (IF_DEF_PARAMS (oi->ifp),
                                        passive_interface))
            {
              if (oi->params->passive_interface == IF_DEF_PARAMS (oi->ifp)->passive_interface)
                continue;
            }
          else if (oi->params->passive_interface == ospf->passive_interface_default)
            continue;
          
          vty_out (vty, " %spassive-interface %s %s%s",
                   oi->params->passive_interface ? "" : "no ",
                   oi->ifp->name,
                   inet_ntoa (oi->address->u.prefix4), VTY_NEWLINE);
        }
      
      /* Network area print. */
      config_write_network_area (vty, ospf);

      /* Area config print. */
      config_write_ospf_area (vty, ospf);

      /* static neighbor print. */
      config_write_ospf_nbr_nbma (vty, ospf);

      /* Virtual-Link print. */
      config_write_virtual_link (vty, ospf);

      /* Default metric configuration.  */
      config_write_ospf_default_metric (vty, ospf);

      /* Distribute-list and default-information print. */
      config_write_ospf_distribute (vty, ospf);

      /* Distance configuration. */
      config_write_ospf_distance (vty, ospf);

      ospf_opaque_config_write_router (vty, ospf);
    }

  return write;
}

void
ospf_vty_show_init (void)
{
  /* "show ip ospf" commands. */
  install_element (VIEW_NODE, &show_ip_ospf_cmd);

  install_element (VIEW_NODE, &show_ip_ospf_instance_cmd);

  /* "show ip ospf database" commands. */
  install_element (VIEW_NODE, &show_ip_ospf_database_type_adv_router_cmd);
  install_element (VIEW_NODE, &show_ip_ospf_database_max_cmd);

  install_element (VIEW_NODE, &show_ip_ospf_instance_database_type_adv_router_cmd);
  install_element (VIEW_NODE, &show_ip_ospf_instance_database_cmd);
  install_element (VIEW_NODE, &show_ip_ospf_instance_database_max_cmd);

  /* "show ip ospf interface" commands. */
  install_element (VIEW_NODE, &show_ip_ospf_interface_cmd);

  install_element (VIEW_NODE, &show_ip_ospf_instance_interface_cmd);

  /* "show ip ospf neighbor" commands. */
  install_element (VIEW_NODE, &show_ip_ospf_neighbor_int_detail_cmd);
  install_element (VIEW_NODE, &show_ip_ospf_neighbor_int_cmd);
  install_element (VIEW_NODE, &show_ip_ospf_neighbor_id_cmd);
  install_element (VIEW_NODE, &show_ip_ospf_neighbor_detail_all_cmd);
  install_element (VIEW_NODE, &show_ip_ospf_neighbor_detail_cmd);
  install_element (VIEW_NODE, &show_ip_ospf_neighbor_cmd);
  install_element (VIEW_NODE, &show_ip_ospf_neighbor_all_cmd);

  install_element (VIEW_NODE, &show_ip_ospf_instance_neighbor_int_detail_cmd);
  install_element (VIEW_NODE, &show_ip_ospf_instance_neighbor_int_cmd);
  install_element (VIEW_NODE, &show_ip_ospf_instance_neighbor_id_cmd);
  install_element (VIEW_NODE, &show_ip_ospf_instance_neighbor_detail_all_cmd);
  install_element (VIEW_NODE, &show_ip_ospf_instance_neighbor_detail_cmd);
  install_element (VIEW_NODE, &show_ip_ospf_instance_neighbor_cmd);
  install_element (VIEW_NODE, &show_ip_ospf_instance_neighbor_all_cmd);

  /* "show ip ospf route" commands. */
  install_element (VIEW_NODE, &show_ip_ospf_route_cmd);
  install_element (VIEW_NODE, &show_ip_ospf_border_routers_cmd);

  install_element (VIEW_NODE, &show_ip_ospf_instance_route_cmd);
  install_element (VIEW_NODE, &show_ip_ospf_instance_border_routers_cmd);
}


/* ospfd's interface node. */
static struct cmd_node interface_node =
{
  INTERFACE_NODE,
  "%s(config-if)# ",
  1
};

/* Initialization of OSPF interface. */
static void
ospf_vty_if_init (void)
{
  /* Install interface node. */
  install_node (&interface_node, config_write_interface);
  if_cmd_init ();

  /* "ip ospf authentication" commands. */
  install_element (INTERFACE_NODE, &ip_ospf_authentication_args_addr_cmd);
  install_element (INTERFACE_NODE, &ip_ospf_authentication_addr_cmd);
  install_element (INTERFACE_NODE, &no_ip_ospf_authentication_args_addr_cmd);
  install_element (INTERFACE_NODE, &no_ip_ospf_authentication_addr_cmd);
  install_element (INTERFACE_NODE, &ip_ospf_authentication_key_addr_cmd);
  install_element (INTERFACE_NODE, &no_ip_ospf_authentication_key_authkey_addr_cmd);
  install_element (INTERFACE_NODE, &no_ospf_authentication_key_authkey_addr_cmd);

  /* "ip ospf message-digest-key" commands. */
  install_element (INTERFACE_NODE, &ip_ospf_message_digest_key_cmd);
  install_element (INTERFACE_NODE, &no_ip_ospf_message_digest_key_cmd);

  /* "ip ospf cost" commands. */
  install_element (INTERFACE_NODE, &ip_ospf_cost_cmd);
  install_element (INTERFACE_NODE, &no_ip_ospf_cost_cmd);

  /* "ip ospf mtu-ignore" commands. */
  install_element (INTERFACE_NODE, &ip_ospf_mtu_ignore_addr_cmd);
  install_element (INTERFACE_NODE, &no_ip_ospf_mtu_ignore_addr_cmd);

  /* "ip ospf dead-interval" commands. */
  install_element (INTERFACE_NODE, &ip_ospf_dead_interval_cmd);
  install_element (INTERFACE_NODE, &ip_ospf_dead_interval_minimal_addr_cmd);
  install_element (INTERFACE_NODE, &no_ip_ospf_dead_interval_cmd);
  
  /* "ip ospf hello-interval" commands. */
  install_element (INTERFACE_NODE, &ip_ospf_hello_interval_cmd);
  install_element (INTERFACE_NODE, &no_ip_ospf_hello_interval_cmd);

  /* "ip ospf network" commands. */
  install_element (INTERFACE_NODE, &ip_ospf_network_cmd);
  install_element (INTERFACE_NODE, &no_ip_ospf_network_cmd);

  /* "ip ospf priority" commands. */
  install_element (INTERFACE_NODE, &ip_ospf_priority_cmd);
  install_element (INTERFACE_NODE, &no_ip_ospf_priority_cmd);

  /* "ip ospf retransmit-interval" commands. */
  install_element (INTERFACE_NODE, &ip_ospf_retransmit_interval_addr_cmd);
  install_element (INTERFACE_NODE, &no_ip_ospf_retransmit_interval_addr_cmd);

  /* "ip ospf transmit-delay" commands. */
  install_element (INTERFACE_NODE, &ip_ospf_transmit_delay_addr_cmd);
  install_element (INTERFACE_NODE, &no_ip_ospf_transmit_delay_addr_cmd);

  /* "ip ospf area" commands. */
  install_element (INTERFACE_NODE, &ip_ospf_area_cmd);
  install_element (INTERFACE_NODE, &no_ip_ospf_area_cmd);

  /* These commands are compatibitliy for previous version. */
  install_element (INTERFACE_NODE, &ospf_authentication_key_cmd);
  install_element (INTERFACE_NODE, &ospf_message_digest_key_cmd);
  install_element (INTERFACE_NODE, &no_ospf_message_digest_key_cmd);
  install_element (INTERFACE_NODE, &ospf_dead_interval_cmd);
  install_element (INTERFACE_NODE, &no_ospf_dead_interval_cmd);
  install_element (INTERFACE_NODE, &ospf_hello_interval_cmd);
  install_element (INTERFACE_NODE, &no_ospf_hello_interval_cmd);
  install_element (INTERFACE_NODE, &ospf_cost_cmd);
  install_element (INTERFACE_NODE, &no_ospf_cost_cmd);
  install_element (INTERFACE_NODE, &ospf_network_cmd);
  install_element (INTERFACE_NODE, &no_ospf_network_cmd);
  install_element (INTERFACE_NODE, &ospf_priority_cmd);
  install_element (INTERFACE_NODE, &no_ospf_priority_cmd);
  install_element (INTERFACE_NODE, &ospf_retransmit_interval_cmd);
  install_element (INTERFACE_NODE, &no_ospf_retransmit_interval_cmd);
  install_element (INTERFACE_NODE, &ospf_transmit_delay_cmd);
  install_element (INTERFACE_NODE, &no_ospf_transmit_delay_cmd);
}

static void
ospf_vty_zebra_init (void)
{
  install_element (OSPF_NODE, &ospf_redistribute_source_cmd);
  install_element (OSPF_NODE, &no_ospf_redistribute_source_cmd);
  install_element (OSPF_NODE, &ospf_redistribute_instance_source_cmd);
  install_element (OSPF_NODE, &no_ospf_redistribute_instance_source_cmd);

  install_element (OSPF_NODE, &ospf_distribute_list_out_cmd);
  install_element (OSPF_NODE, &no_ospf_distribute_list_out_cmd);

  install_element (OSPF_NODE, &ospf_default_information_originate_cmd);
  install_element (OSPF_NODE, &no_ospf_default_information_originate_cmd);

  install_element (OSPF_NODE, &ospf_default_metric_cmd);
  install_element (OSPF_NODE, &no_ospf_default_metric_cmd);

  install_element (OSPF_NODE, &ospf_distance_cmd);
  install_element (OSPF_NODE, &no_ospf_distance_cmd);
  install_element (OSPF_NODE, &no_ospf_distance_ospf_cmd);
  install_element (OSPF_NODE, &ospf_distance_ospf_cmd);
#if 0
  install_element (OSPF_NODE, &ospf_distance_source_cmd);
  install_element (OSPF_NODE, &no_ospf_distance_source_cmd);
  install_element (OSPF_NODE, &ospf_distance_source_access_list_cmd);
  install_element (OSPF_NODE, &no_ospf_distance_source_access_list_cmd);
#endif /* 0 */
}

static struct cmd_node ospf_node =
{
  OSPF_NODE,
  "%s(config-router)# ",
  1
};

static void
ospf_interface_clear (struct interface *ifp)
{
  if (!if_is_operative (ifp)) return;

  if (IS_DEBUG_OSPF (ism, ISM_EVENTS))
    zlog_debug("ISM[%s]: clear by reset", ifp->name);

  ospf_if_reset(ifp);
}

DEFUN (clear_ip_ospf_interface,
       clear_ip_ospf_interface_cmd,
       "clear ip ospf interface [IFNAME]",
       CLEAR_STR
       IP_STR
       "OSPF information\n"
       "Interface information\n"
       "Interface name\n")
{
  int idx_ifname = 4;
  struct interface *ifp;
  struct listnode *node;

  if (argc == 4) /* Clear all the ospfv2 interfaces. */
    {
      for (ALL_LIST_ELEMENTS_RO (vrf_iflist (VRF_DEFAULT), node, ifp))
        ospf_interface_clear(ifp);
    }
  else /* Interface name is specified. */
    {
      if ((ifp = if_lookup_by_name (argv[idx_ifname]->text, VRF_DEFAULT)) == NULL)
        vty_out (vty, "No such interface name%s", VTY_NEWLINE);
      else
        ospf_interface_clear(ifp);
    }

  return CMD_SUCCESS;
}

void
ospf_vty_clear_init (void)
{
  install_element (ENABLE_NODE, &clear_ip_ospf_interface_cmd);
}


/* Install OSPF related vty commands. */
void
ospf_vty_init (void)
{
  /* Install ospf top node. */
  install_node (&ospf_node, ospf_config_write);

  /* "router ospf" commands. */
  install_element (CONFIG_NODE, &router_ospf_cmd);
  install_element (CONFIG_NODE, &no_router_ospf_cmd);


  install_default (OSPF_NODE);

  /* "ospf router-id" commands. */
  install_element (OSPF_NODE, &ospf_router_id_cmd);
  install_element (OSPF_NODE, &ospf_router_id_old_cmd);
  install_element (OSPF_NODE, &no_ospf_router_id_cmd);

  /* "passive-interface" commands. */
  install_element (OSPF_NODE, &ospf_passive_interface_addr_cmd);
  install_element (OSPF_NODE, &no_ospf_passive_interface_addr_cmd);

  /* "ospf abr-type" commands. */
  install_element (OSPF_NODE, &ospf_abr_type_cmd);
  install_element (OSPF_NODE, &no_ospf_abr_type_cmd);

  /* "ospf log-adjacency-changes" commands. */
  install_element (OSPF_NODE, &ospf_log_adjacency_changes_cmd);
  install_element (OSPF_NODE, &ospf_log_adjacency_changes_detail_cmd);
  install_element (OSPF_NODE, &no_ospf_log_adjacency_changes_cmd);
  install_element (OSPF_NODE, &no_ospf_log_adjacency_changes_detail_cmd);

  /* "ospf rfc1583-compatible" commands. */
  install_element (OSPF_NODE, &ospf_compatible_rfc1583_cmd);
  install_element (OSPF_NODE, &no_ospf_compatible_rfc1583_cmd);
  install_element (OSPF_NODE, &ospf_rfc1583_flag_cmd);
  install_element (OSPF_NODE, &no_ospf_rfc1583_flag_cmd);

  /* "network area" commands. */
  install_element (OSPF_NODE, &ospf_network_area_cmd);
  install_element (OSPF_NODE, &no_ospf_network_area_cmd);

  /* "area authentication" commands. */
  install_element (OSPF_NODE, &ospf_area_authentication_message_digest_cmd);
  install_element (OSPF_NODE, &ospf_area_authentication_cmd);
  install_element (OSPF_NODE, &no_ospf_area_authentication_cmd);

  /* "area range" commands.  */
  install_element (OSPF_NODE, &ospf_area_range_cmd);
  install_element (OSPF_NODE, &ospf_area_range_cost_cmd);
  install_element (OSPF_NODE, &ospf_area_range_not_advertise_cmd);
  install_element (OSPF_NODE, &no_ospf_area_range_cmd);
  install_element (OSPF_NODE, &ospf_area_range_substitute_cmd);
  install_element (OSPF_NODE, &no_ospf_area_range_substitute_cmd);

  /* "area virtual-link" commands. */
  install_element (OSPF_NODE, &ospf_area_vlink_cmd);
  install_element (OSPF_NODE, &ospf_area_vlink_intervals_cmd);
  install_element (OSPF_NODE, &no_ospf_area_vlink_cmd);
  install_element (OSPF_NODE, &no_ospf_area_vlink_intervals_cmd);










  /* "area stub" commands. */
  install_element (OSPF_NODE, &ospf_area_stub_no_summary_cmd);
  install_element (OSPF_NODE, &ospf_area_stub_cmd);
  install_element (OSPF_NODE, &no_ospf_area_stub_no_summary_cmd);
  install_element (OSPF_NODE, &no_ospf_area_stub_cmd);

  /* "area nssa" commands. */
  install_element (OSPF_NODE, &ospf_area_nssa_cmd);
  install_element (OSPF_NODE, &ospf_area_nssa_translate_no_summary_cmd);
  install_element (OSPF_NODE, &ospf_area_nssa_translate_cmd);
  install_element (OSPF_NODE, &ospf_area_nssa_no_summary_cmd);
  install_element (OSPF_NODE, &no_ospf_area_nssa_cmd);

  install_element (OSPF_NODE, &ospf_area_default_cost_cmd);
  install_element (OSPF_NODE, &no_ospf_area_default_cost_cmd);

  install_element (OSPF_NODE, &ospf_area_shortcut_cmd);
  install_element (OSPF_NODE, &no_ospf_area_shortcut_cmd);

  install_element (OSPF_NODE, &ospf_area_export_list_cmd);
  install_element (OSPF_NODE, &no_ospf_area_export_list_cmd);

  install_element (OSPF_NODE, &ospf_area_filter_list_cmd);
  install_element (OSPF_NODE, &no_ospf_area_filter_list_cmd);

  install_element (OSPF_NODE, &ospf_area_import_list_cmd);
  install_element (OSPF_NODE, &no_ospf_area_import_list_cmd);
  
  /* SPF timer commands */
  install_element (OSPF_NODE, &ospf_timers_throttle_spf_cmd);
  install_element (OSPF_NODE, &no_ospf_timers_throttle_spf_cmd);
  
  /* LSA timers commands */
  install_element (OSPF_NODE, &ospf_timers_min_ls_interval_cmd);
  install_element (OSPF_NODE, &no_ospf_timers_min_ls_interval_cmd);
  install_element (OSPF_NODE, &ospf_timers_min_ls_arrival_cmd);
  install_element (OSPF_NODE, &no_ospf_timers_min_ls_arrival_cmd);
  install_element (OSPF_NODE, &ospf_timers_lsa_cmd);
  install_element (OSPF_NODE, &no_ospf_timers_lsa_cmd);

  /* refresh timer commands */
  install_element (OSPF_NODE, &ospf_refresh_timer_cmd);
  install_element (OSPF_NODE, &no_ospf_refresh_timer_val_cmd);
  
  /* max-metric commands */
  install_element (OSPF_NODE, &ospf_max_metric_router_lsa_admin_cmd);
  install_element (OSPF_NODE, &no_ospf_max_metric_router_lsa_admin_cmd);
  install_element (OSPF_NODE, &ospf_max_metric_router_lsa_startup_cmd);
  install_element (OSPF_NODE, &no_ospf_max_metric_router_lsa_startup_cmd);
  install_element (OSPF_NODE, &ospf_max_metric_router_lsa_shutdown_cmd);
  install_element (OSPF_NODE, &no_ospf_max_metric_router_lsa_shutdown_cmd);
  
  /* reference bandwidth commands */
  install_element (OSPF_NODE, &ospf_auto_cost_reference_bandwidth_cmd);
  install_element (OSPF_NODE, &no_ospf_auto_cost_reference_bandwidth_cmd);

  /* "neighbor" commands. */
  install_element (OSPF_NODE, &ospf_neighbor_cmd);
  install_element (OSPF_NODE, &ospf_neighbor_poll_interval_cmd);
  install_element (OSPF_NODE, &no_ospf_neighbor_cmd);
  install_element (OSPF_NODE, &no_ospf_neighbor_poll_cmd);

  /* write multiplier commands */
  install_element (OSPF_NODE, &ospf_write_multiplier_cmd);
  install_element (OSPF_NODE, &write_multiplier_cmd);
  install_element (OSPF_NODE, &no_ospf_write_multiplier_cmd);
  install_element (OSPF_NODE, &no_write_multiplier_cmd);

  /* Init interface related vty commands. */
  ospf_vty_if_init ();

  /* Init zebra related vty commands. */
  ospf_vty_zebra_init ();
}<|MERGE_RESOLUTION|>--- conflicted
+++ resolved
@@ -3570,33 +3570,6 @@
             }
         }
     }
-<<<<<<< HEAD
-=======
-  else if (argv[iface_argv] && strcmp(argv[iface_argv], "json") == 0)
-    {
-      if (!use_json)
-	{
-	  json = json_object_new_object();
-	  json_interface_sub = json_object_new_object ();
-	  use_json = 1;
-	}
-      /* Show All Interfaces. */
-      for (ALL_LIST_ELEMENTS_RO (vrf_iflist (VRF_DEFAULT), node, ifp))
-        {
-          if (ospf_oi_count(ifp))
-            {
-              show_ip_ospf_interface_sub (vty, ospf, ifp, json_interface_sub, use_json);
-	      if (use_json)
-		{
-		  json_object_object_add(json, ifp->name, json_interface_sub);
-		  json_interface_sub = json_object_new_object ();
-		}
-	    }
-	}
-      if (use_json)
-	json_object_free (json_interface_sub);
-    }
->>>>>>> b2b6f8f3
   else
     {
       /* Interface name is specified. */
@@ -6358,14 +6331,9 @@
        "Seconds\n"
        "Address of interface")
 {
-<<<<<<< HEAD
   VTY_DECLVAR_CONTEXT(interface, ifp);
   int idx_ipv4 = argc - 1;
-  struct in_addr addr;
-=======
-  struct interface *ifp = vty->index;
   struct in_addr addr = { .s_addr = 0L};
->>>>>>> b2b6f8f3
   int ret;
   struct ospf_if_params *params;
   struct ospf_interface *oi;
