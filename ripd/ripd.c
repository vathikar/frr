--- conflicted
+++ resolved
@@ -2719,6 +2719,11 @@
 	distribute_list_add_hook(rip->distribute_ctx, rip_distribute_update);
 	distribute_list_delete_hook(rip->distribute_ctx, rip_distribute_update);
 
+	/* if rmap install. */
+	rip->if_rmap_ctx = if_rmap_ctx_create(vrf_name);
+	if_rmap_hook_add(rip->if_rmap_ctx, rip_if_rmap_update);
+	if_rmap_hook_delete(rip->if_rmap_ctx, rip_if_rmap_update);
+
 	/* Make output stream. */
 	rip->obuf = stream_new(1500);
 
@@ -2730,29 +2735,9 @@
 		rip->sock = -1;
 	}
 
-<<<<<<< HEAD
 	RB_INSERT(rip_instance_head, &rip_instances, rip);
 
 	return rip;
-=======
-	/* Create read and timer thread. */
-	rip_event(RIP_READ, rip->sock);
-	rip_event(RIP_UPDATE_EVENT, 1);
-	/* Distribute list install. */
-	rip->distribute_ctx = distribute_list_ctx_create(
-					 vrf_lookup_by_id(VRF_DEFAULT));
-	distribute_list_add_hook(rip->distribute_ctx,
-				 rip_distribute_update);
-	distribute_list_delete_hook(rip->distribute_ctx,
-				    rip_distribute_update);
-
-	/* if rmap install. */
-	rip->if_rmap_ctx = if_rmap_ctx_create(VRF_DEFAULT_NAME);
-	if_rmap_hook_add(rip->if_rmap_ctx, rip_if_rmap_update);
-	if_rmap_hook_delete(rip->if_rmap_ctx, rip_if_rmap_update);
-
-	return 0;
->>>>>>> 700e9faa
 }
 
 /* Sned RIP request to the destination. */
@@ -3291,14 +3276,9 @@
 		config_write_distribute(vty, rip->distribute_ctx);
 
 		/* Interface routemap configuration */
-<<<<<<< HEAD
-		if (strmatch(rip->vrf_name, VRF_DEFAULT_NAME))
-			config_write_if_rmap(vty);
+		config_write_if_rmap(vty, rip->if_rmap_ctx);
 
 		write = 1;
-=======
-		write += config_write_if_rmap(vty, rip->if_rmap_ctx);
->>>>>>> 700e9faa
 	}
 
 	return write;
@@ -3411,8 +3391,8 @@
 	route_table_finish(rip->neighbor);
 	list_delete(&rip->peer_list);
 	distribute_list_delete(&rip->distribute_ctx);
-
-<<<<<<< HEAD
+	if_rmap_ctx_delete(rip->if_rmap_ctx);
+
 	rip_clean_network(rip);
 	rip_passive_nondefault_clean(rip);
 	vector_free(rip->enable_interface);
@@ -3425,22 +3405,6 @@
 	RB_REMOVE(rip_instance_head, &rip_instances, rip);
 	XFREE(MTYPE_RIP_VRF_NAME, rip->vrf_name);
 	XFREE(MTYPE_RIP, rip);
-=======
-		distribute_list_delete(&rip->distribute_ctx);
-
-		if_rmap_ctx_delete(rip->if_rmap_ctx);
-
-		XFREE(MTYPE_RIP, rip);
-		rip = NULL;
-	}
-	rip_clean_network();
-	rip_passive_nondefault_clean();
-	rip_offset_clean();
-	rip_interfaces_clean();
-	rip_distance_reset();
-	rip_redistribute_clean();
-	if_rmap_terminate();
->>>>>>> 700e9faa
 }
 
 static void rip_if_rmap_update(struct if_rmap_ctx *ctx,
@@ -3480,12 +3444,12 @@
 
 void rip_if_rmap_update_interface(struct interface *ifp)
 {
+	struct rip_interface *ri = ifp->info;
+	struct rip *rip = ri->rip;
 	struct if_rmap *if_rmap;
 	struct if_rmap_ctx *ctx;
 
 	if (!rip)
-		return;
-	if (ifp->vrf_id != VRF_DEFAULT)
 		return;
 	ctx = rip->if_rmap_ctx;
 	if (!ctx)
@@ -3497,25 +3461,13 @@
 
 static void rip_routemap_update_redistribute(struct rip *rip)
 {
-<<<<<<< HEAD
 	for (int i = 0; i < ZEBRA_ROUTE_MAX; i++) {
-		if (rip->redist[i].route_map.name)
+		if (rip->redist[i].route_map.name) {
 			rip->redist[i].route_map.map = route_map_lookup_by_name(
 				rip->redist[i].route_map.name);
-=======
-	int i;
-
-	if (rip) {
-		for (i = 0; i < ZEBRA_ROUTE_MAX; i++) {
-			if (rip->route_map[i].name) {
-				rip->route_map[i].map =
-					route_map_lookup_by_name(
-						rip->route_map[i].name);
-				route_map_counter_increment(
-					rip->route_map[i].map);
-			}
-		}
->>>>>>> 700e9faa
+			route_map_counter_increment(
+				rip->redist[i].route_map.map);
+		}
 	}
 }
 
@@ -3737,12 +3689,4 @@
 	route_map_delete_hook(rip_routemap_update);
 
 	if_rmap_init(RIP_NODE);
-<<<<<<< HEAD
-	if_rmap_hook_add(rip_if_rmap_update);
-	if_rmap_hook_delete(rip_if_rmap_update);
-=======
-
-	/* Distance control. */
-	rip_distance_table = route_table_init();
->>>>>>> 700e9faa
 }