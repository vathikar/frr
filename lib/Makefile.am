## Process this file with automake to produce Makefile.in.

include ../common.am

AM_CPPFLAGS = -I.. -I$(top_srcdir) -I$(top_srcdir)/lib -I$(top_builddir)/lib
AM_CFLAGS = $(WERROR)
DEFS = @DEFS@ -DSYSCONFDIR=\"$(sysconfdir)/\"
AM_YFLAGS = -d -Dapi.prefix=@BISON_OPENBRACE@cmd_yy@BISON_CLOSEBRACE@ @BISON_VERBOSE@

command_lex.h: command_lex.c
	@if test ! -f $@; then rm -f command_lex.c; else :; fi
	@if test ! -f $@; then $(MAKE) $(AM_MAKEFLAGS) command_lex.c; else :; fi
command_parse.lo: command_lex.h
clippy-command_parse.$(OBJEXT): command_lex.h

lib_LTLIBRARIES = libfrr.la
libfrr_la_LDFLAGS = -version-info 0:0:0 

libfrr_la_SOURCES = \
	network.c pid_output.c getopt.c getopt1.c \
	checksum.c vector.c linklist.c vty.c openbsd-tree.c \
	graph.c command_parse.y command_lex.l command_match.c \
	command_graph.c \
	command.c \
	sockunion.c prefix.c thread.c if.c buffer.c table.c hash.c \
	filter.c routemap.c distribute.c stream.c log.c plist.c \
	zclient.c sockopt.c md5.c if_rmap.c keychain.c privs.c \
	sigevent.c pqueue.c jhash.c workqueue.c nexthop.c json.c \
	ptm_lib.c csv.c bfd.c vrf.c systemd.c ns.c memory.c memory_vty.c \
	imsg-buffer.c imsg.c skiplist.c \
	qobj.c wheel.c \
	event_counter.c \
	grammar_sandbox.c \
	srcdest_table.c \
	spf_backoff.c \
	libfrr.c \
	strlcpy.c \
	strlcat.c \
	sha256.c \
	module.c \
	hook.c \
	frr_pthread.c \
	termtable.c \
	# end

BUILT_SOURCES = route_types.h gitversion.h command_parse.h command_lex.h

libfrr_la_LIBADD = @LIBCAP@

if SNMP
lib_LTLIBRARIES +=  libfrrsnmp.la
endif

libfrrsnmp_la_CFLAGS = $(WERROR) $(SNMP_CFLAGS)
libfrrsnmp_la_LDFLAGS = -version-info 0:0:0
libfrrsnmp_la_LIBADD = libfrr.la $(SNMP_LIBS)
libfrrsnmp_la_SOURCES = \
	agentx.c \
	smux.c \
	snmp.c \
	#end

pkginclude_HEADERS = \
	frratomic.h \
	buffer.h checksum.h filter.h getopt.h hash.h \
	if.h linklist.h log.h \
	graph.h command_match.h \
	command_graph.h \
	command.h \
	memory.h network.h prefix.h routemap.h distribute.h sockunion.h \
	stream.h table.h thread.h vector.h version.h vty.h zebra.h \
	plist.h zclient.h sockopt.h smux.h md5.h if_rmap.h keychain.h \
	privs.h sigevent.h pqueue.h jhash.h zassert.h \
	workqueue.h route_types.h libospf.h nexthop.h json.h \
	ptm_lib.h csv.h bfd.h vrf.h ns.h systemd.h bitfield.h \
	fifo.h memory_vty.h mpls.h imsg.h openbsd-queue.h openbsd-tree.h \
	skiplist.h qobj.h wheel.h \
	event_counter.h \
	monotime.h \
	spf_backoff.h \
	srcdest_table.h \
	module.h \
	hook.h \
	libfrr.h \
	sha256.h \
	frr_pthread.h \
	vrf_int.h \
<<<<<<< HEAD
	termtable.h \
=======
	vlan.h \
	vxlan.h \
	ipaddr.h \
>>>>>>> 3d22338f
	# end

noinst_HEADERS = \
	plist_int.h \
	log_int.h \
	clippy.h \
	# end

noinst_PROGRAMS = grammar_sandbox
if BUILD_CLIPPY
noinst_PROGRAMS += clippy
endif

grammar_sandbox_SOURCES = grammar_sandbox_main.c
grammar_sandbox_LDADD = libfrr.la

clippy_SOURCES = \
	defun_lex.l \
	command_parse.y \
	command_lex.l \
	command_graph.c \
	command_py.c \
	memory.c \
	graph.c \
	vector.c \
	clippy.c \
	# end
clippy_CPPFLAGS = -D_GNU_SOURCE
clippy_CFLAGS   = $(PYTHON_CFLAGS)
clippy_LDADD    = $(PYTHON_LIBS)
clippy-command_graph.$(OBJEXT): route_types.h

plist.lo: plist_clippy.c

EXTRA_DIST = \
	queue.h \
	command_lex.h \
	route_types.pl route_types.txt \
	gitversion.pl

route_types.h: $(srcdir)/route_types.txt $(srcdir)/route_types.pl
	@PERL@ $(srcdir)/route_types.pl < $(srcdir)/route_types.txt > $@

if GIT_VERSION

# bit of a trick here to always have up-to-date git stamps without triggering
# unneccessary rebuilds.  .PHONY causes the .tmp file to be rebuilt always,
# but if we use that on gitversion.h it'll ripple through the .c file deps.
# (even if gitversion.h's file timestamp doesn't change, make will think it
# did, because of .PHONY...)

.PHONY: gitversion.h.tmp
.SILENT: gitversion.h gitversion.h.tmp
GITH=gitversion.h
gitversion.h.tmp: $(srcdir)/../.git
	@PERL@ $(srcdir)/gitversion.pl $(srcdir) > ${GITH}.tmp
gitversion.h: gitversion.h.tmp
	{ test -f ${GITH} && diff -s -q ${GITH}.tmp ${GITH}; } || cp -v ${GITH}.tmp ${GITH}

else
.PHONY: gitversion.h
gitversion.h:
	true
endif<|MERGE_RESOLUTION|>--- conflicted
+++ resolved
@@ -85,13 +85,10 @@
 	sha256.h \
 	frr_pthread.h \
 	vrf_int.h \
-<<<<<<< HEAD
 	termtable.h \
-=======
 	vlan.h \
 	vxlan.h \
 	ipaddr.h \
->>>>>>> 3d22338f
 	# end
 
 noinst_HEADERS = \
