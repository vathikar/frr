/* Zebra common header.
   Copyright (C) 1997, 1998, 1999, 2000, 2001, 2002 Kunihiro Ishiguro

This file is part of GNU Zebra.

GNU Zebra is free software; you can redistribute it and/or modify it
under the terms of the GNU General Public License as published by the
Free Software Foundation; either version 2, or (at your option) any
later version.

GNU Zebra is distributed in the hope that it will be useful, but
WITHOUT ANY WARRANTY; without even the implied warranty of
MERCHANTABILITY or FITNESS FOR A PARTICULAR PURPOSE.  See the GNU
General Public License for more details.

You should have received a copy of the GNU General Public License
along with GNU Zebra; see the file COPYING.  If not, write to the Free
Software Foundation, Inc., 59 Temple Place - Suite 330, Boston, MA
02111-1307, USA.  */

#ifndef _ZEBRA_H
#define _ZEBRA_H

#ifdef HAVE_CONFIG_H
#include "config.h"
#endif /* HAVE_CONFIG_H */

#ifdef SUNOS_5
#define _XPG4_2
typedef unsigned int    u_int32_t;
typedef unsigned short  u_int16_t;
typedef unsigned char   u_int8_t;
#endif /* SUNOS_5 */

#include <unistd.h>
#include <stdio.h>
#include <stdlib.h>
#include <stddef.h>
#include <ctype.h>
#include <errno.h>
#include <fcntl.h>
#include <signal.h>
#include <string.h>
#include <pwd.h>
#include <grp.h>
#ifdef HAVE_STROPTS_H
#include <stropts.h>
#endif /* HAVE_STROPTS_H */
#include <sys/select.h>
#include <sys/stat.h>
#include <sys/types.h>
#include <sys/param.h>
#ifdef HAVE_SYS_SYSCTL_H
#ifdef GNU_LINUX
#include <linux/types.h>
#endif
#include <sys/sysctl.h>
#endif /* HAVE_SYS_SYSCTL_H */
#include <sys/ioctl.h>
#ifdef HAVE_SYS_CONF_H
#include <sys/conf.h>
#endif /* HAVE_SYS_CONF_H */
#ifdef HAVE_SYS_KSYM_H
#include <sys/ksym.h>
#endif /* HAVE_SYS_KSYM_H */
#include <syslog.h>
#include <sys/time.h>
#include <time.h>
#include <sys/uio.h>
#include <sys/utsname.h>
#include <sys/resource.h>
#include <limits.h>
#include <inttypes.h>
#include <stdbool.h>

/* machine dependent includes */
#ifdef SUNOS_5
#include <strings.h>
#endif /* SUNOS_5 */

/* machine dependent includes */
#ifdef HAVE_LINUX_VERSION_H
#include <linux/version.h>
#endif /* HAVE_LINUX_VERSION_H */

#ifdef HAVE_ASM_TYPES_H
#include <asm/types.h>
#endif /* HAVE_ASM_TYPES_H */

/* misc include group */
#include <stdarg.h>
#if !(defined(__STDC_VERSION__) && __STDC_VERSION__ >= 199901L)
/* Not C99; do we need to define va_copy? */
#ifndef va_copy
#ifdef __va_copy
#define va_copy(DST,SRC) __va_copy(DST,SRC)
#else
/* Now we are desperate; this should work on many typical platforms. 
   But this is slightly dangerous, because the standard does not require
   va_copy to be a macro. */
#define va_copy(DST,SRC) memcpy(&(DST), &(SRC), sizeof(va_list))
#warning "Not C99 and no va_copy macro available, falling back to memcpy"
#endif /* __va_copy */
#endif /* !va_copy */
#endif /* !C99 */


#ifdef HAVE_LCAPS
#include <sys/capability.h>
#include <sys/prctl.h>
#endif /* HAVE_LCAPS */

#ifdef HAVE_SOLARIS_CAPABILITIES
#include <priv.h>
#endif /* HAVE_SOLARIS_CAPABILITIES */

/* network include group */

#include <sys/socket.h>

#ifdef HAVE_SYS_SOCKIO_H
#include <sys/sockio.h>
#endif /* HAVE_SYS_SOCKIO_H */

#ifdef __APPLE__
#define __APPLE_USE_RFC_3542
#endif

#include <netinet/in.h>
#include <netinet/in_systm.h>
#include <netinet/ip.h>
#include <netinet/tcp.h>

#ifdef HAVE_NET_NETOPT_H
#include <net/netopt.h>
#endif /* HAVE_NET_NETOPT_H */

#include <net/if.h>

#ifdef HAVE_NET_IF_DL_H
#include <net/if_dl.h>
#endif /* HAVE_NET_IF_DL_H */

#ifdef HAVE_NET_IF_VAR_H
#include <net/if_var.h>
#endif /* HAVE_NET_IF_VAR_H */

#include <net/route.h>

#ifdef HAVE_NETLINK
#include <linux/netlink.h>
#include <linux/rtnetlink.h>
#include <linux/filter.h>
#else
#define RT_TABLE_MAIN		0
#endif /* HAVE_NETLINK */

#include <netdb.h>
#include <arpa/inet.h>

#ifdef HAVE_INET_ND_H
#include <inet/nd.h>
#endif /* HAVE_INET_ND_H */

#ifdef HAVE_NETINET_IN_VAR_H
#include <netinet/in_var.h>
#endif /* HAVE_NETINET_IN_VAR_H */

#ifdef HAVE_NETINET6_IN6_VAR_H
#include <netinet6/in6_var.h>
#endif /* HAVE_NETINET6_IN6_VAR_H */

#ifdef HAVE_NETINET_IN6_VAR_H
#include <netinet/in6_var.h>
#endif /* HAVE_NETINET_IN6_VAR_H */

#ifdef HAVE_NETINET6_IN_H
#include <netinet6/in.h>
#endif /* HAVE_NETINET6_IN_H */


#ifdef HAVE_NETINET6_IP6_H
#include <netinet6/ip6.h>
#endif /* HAVE_NETINET6_IP6_H */

#include <netinet/icmp6.h>

#ifdef HAVE_NETINET6_ND6_H
#include <netinet6/nd6.h>
#endif /* HAVE_NETINET6_ND6_H */

/* Some systems do not define UINT32_MAX, etc.. from inttypes.h
 * e.g. this makes life easier for FBSD 4.11 users.
 */
#ifndef INT8_MAX
#define INT8_MAX	(127)
#endif
#ifndef INT16_MAX
#define INT16_MAX	(32767)
#endif
#ifndef INT32_MAX
#define INT32_MAX	(2147483647)
#endif
#ifndef UINT8_MAX
#define UINT8_MAX	(255U)
#endif
#ifndef UINT16_MAX
#define UINT16_MAX	(65535U)
#endif
#ifndef UINT32_MAX
#define UINT32_MAX	(4294967295U)
#endif

#ifdef HAVE_GLIBC_BACKTRACE
#include <execinfo.h>
#endif /* HAVE_GLIBC_BACKTRACE */

/* Local includes: */
#if !(defined(__GNUC__) || defined(VTYSH_EXTRACT_PL)) 
#define __attribute__(x)
#endif  /* !__GNUC__ || VTYSH_EXTRACT_PL */

#include "zassert.h"

#ifndef HAVE_STRLCAT
size_t strlcat (char *__restrict dest, const char *__restrict src, size_t size);
#endif
#ifndef HAVE_STRLCPY
size_t strlcpy (char *__restrict dest, const char *__restrict src, size_t size);
#endif

#ifdef HAVE_BROKEN_CMSG_FIRSTHDR
/* This bug is present in Solaris 8 and pre-patch Solaris 9 <sys/socket.h>;
   please refer to http://bugzilla.quagga.net/show_bug.cgi?id=142 */

/* Check that msg_controllen is large enough. */
#define ZCMSG_FIRSTHDR(mhdr) \
  (((size_t)((mhdr)->msg_controllen) >= sizeof(struct cmsghdr)) ? \
   CMSG_FIRSTHDR(mhdr) : (struct cmsghdr *)NULL)

#warning "CMSG_FIRSTHDR is broken on this platform, using a workaround"

#else /* HAVE_BROKEN_CMSG_FIRSTHDR */
#define ZCMSG_FIRSTHDR(M) CMSG_FIRSTHDR(M)
#endif /* HAVE_BROKEN_CMSG_FIRSTHDR */



/* 
 * RFC 3542 defines several macros for using struct cmsghdr.
 * Here, we define those that are not present
 */

/*
 * Internal defines, for use only in this file.
 * These are likely wrong on other than ILP32 machines, so warn.
 */
#ifndef _CMSG_DATA_ALIGN
#define _CMSG_DATA_ALIGN(n)           (((n) + 3) & ~3)
#endif /* _CMSG_DATA_ALIGN */

#ifndef _CMSG_HDR_ALIGN
#define _CMSG_HDR_ALIGN(n)            (((n) + 3) & ~3)
#endif /* _CMSG_HDR_ALIGN */

/*
 * CMSG_SPACE and CMSG_LEN are required in RFC3542, but were new in that
 * version.
 */
#ifndef CMSG_SPACE
#define CMSG_SPACE(l)       (_CMSG_DATA_ALIGN(sizeof(struct cmsghdr)) + \
                              _CMSG_HDR_ALIGN(l))
#warning "assuming 4-byte alignment for CMSG_SPACE"
#endif  /* CMSG_SPACE */


#ifndef CMSG_LEN
#define CMSG_LEN(l)         (_CMSG_DATA_ALIGN(sizeof(struct cmsghdr)) + (l))
#warning "assuming 4-byte alignment for CMSG_LEN"
#endif /* CMSG_LEN */


/*  The definition of struct in_pktinfo is missing in old version of
    GLIBC 2.1 (Redhat 6.1).  */
#if defined (GNU_LINUX) && ! defined (HAVE_STRUCT_IN_PKTINFO)
struct in_pktinfo
{
  int ipi_ifindex;
  struct in_addr ipi_spec_dst;
  struct in_addr ipi_addr;
};
#endif

/* 
 * IP_HDRINCL / struct ip byte order
 *
 * Linux: network byte order
 * *BSD: network, except for length and offset. (cf Stevens)
 * SunOS: nominally as per BSD. but bug: network order on LE.
 * OpenBSD: network byte order, apart from older versions which are as per 
 *          *BSD
 */
#if defined(__NetBSD__) \
   || (defined(__FreeBSD__) && (__FreeBSD_version < 1100030)) \
   || (defined(__OpenBSD__) && (OpenBSD < 200311)) \
   || (defined(__APPLE__)) \
   || (defined(SUNOS_5) && defined(WORDS_BIGENDIAN))
#define HAVE_IP_HDRINCL_BSD_ORDER
#endif

/* Define BYTE_ORDER, if not defined. Useful for compiler conditional
 * code, rather than preprocessor conditional.
 * Not all the world has this BSD define.
 */
#ifndef BYTE_ORDER
#define BIG_ENDIAN	4321	/* least-significant byte first (vax, pc) */
#define LITTLE_ENDIAN	1234	/* most-significant byte first (IBM, net) */
#define PDP_ENDIAN	3412	/* LSB first in word, MSW first in long (pdp) */

#if defined(WORDS_BIGENDIAN)
#define BYTE_ORDER	BIG_ENDIAN
#else /* !WORDS_BIGENDIAN */
#define BYTE_ORDER	LITTLE_ENDIAN
#endif /* WORDS_BIGENDIAN */

#endif /* ndef BYTE_ORDER */

/* MAX / MIN are not commonly defined, but useful */
/* note: glibc sys/param.h has #define MIN(a,b) (((a)<(b))?(a):(b)) */
#ifdef MAX
#undef MAX
#endif
#define MAX(a, b) \
	({ typeof (a) _a = (a); \
	   typeof (b) _b = (b); \
	   _a > _b ? _a : _b; })
#ifdef MIN
#undef MIN
#endif
#define MIN(a, b) \
	({ typeof (a) _a = (a); \
	   typeof (b) _b = (b); \
	   _a < _b ? _a : _b; })

#define ZEBRA_NUM_OF(x) (sizeof (x) / sizeof (x[0]))

/* For old definition. */
#ifndef IN6_ARE_ADDR_EQUAL
#define IN6_ARE_ADDR_EQUAL IN6_IS_ADDR_EQUAL
#endif /* IN6_ARE_ADDR_EQUAL */

/* default zebra TCP port for zclient */
#define ZEBRA_PORT			2600

/* Zebra message types. */
typedef enum {
  ZEBRA_INTERFACE_ADD,
  ZEBRA_INTERFACE_DELETE,
  ZEBRA_INTERFACE_ADDRESS_ADD,
  ZEBRA_INTERFACE_ADDRESS_DELETE,
  ZEBRA_INTERFACE_UP,
  ZEBRA_INTERFACE_DOWN,
  ZEBRA_IPV4_ROUTE_ADD,
  ZEBRA_IPV4_ROUTE_DELETE,
  ZEBRA_IPV6_ROUTE_ADD,
  ZEBRA_IPV6_ROUTE_DELETE,
  ZEBRA_REDISTRIBUTE_ADD,
  ZEBRA_REDISTRIBUTE_DELETE,
  ZEBRA_REDISTRIBUTE_DEFAULT_ADD,
  ZEBRA_REDISTRIBUTE_DEFAULT_DELETE,
  ZEBRA_ROUTER_ID_ADD,
  ZEBRA_ROUTER_ID_DELETE,
  ZEBRA_ROUTER_ID_UPDATE,
  ZEBRA_HELLO,
  ZEBRA_NEXTHOP_REGISTER,
  ZEBRA_NEXTHOP_UNREGISTER,
  ZEBRA_NEXTHOP_UPDATE,
  ZEBRA_INTERFACE_NBR_ADDRESS_ADD,
  ZEBRA_INTERFACE_NBR_ADDRESS_DELETE,
  ZEBRA_INTERFACE_BFD_DEST_UPDATE,
  ZEBRA_IMPORT_ROUTE_REGISTER,
  ZEBRA_IMPORT_ROUTE_UNREGISTER,
  ZEBRA_IMPORT_CHECK_UPDATE,
  ZEBRA_IPV4_ROUTE_IPV6_NEXTHOP_ADD,
  ZEBRA_BFD_DEST_REGISTER,
  ZEBRA_BFD_DEST_DEREGISTER,
  ZEBRA_BFD_DEST_UPDATE,
  ZEBRA_BFD_DEST_REPLAY,
  ZEBRA_REDISTRIBUTE_IPV4_ADD,
  ZEBRA_REDISTRIBUTE_IPV4_DEL,
  ZEBRA_REDISTRIBUTE_IPV6_ADD,
  ZEBRA_REDISTRIBUTE_IPV6_DEL,
  ZEBRA_VRF_UNREGISTER,
  ZEBRA_VRF_ADD,
  ZEBRA_VRF_DELETE,
  ZEBRA_INTERFACE_VRF_UPDATE,
  ZEBRA_BFD_CLIENT_REGISTER,
  ZEBRA_INTERFACE_ENABLE_RADV,
  ZEBRA_INTERFACE_DISABLE_RADV,
  ZEBRA_IPV4_NEXTHOP_LOOKUP_MRIB,
  ZEBRA_INTERFACE_LINK_PARAMS,
  ZEBRA_MPLS_LABELS_ADD,
  ZEBRA_MPLS_LABELS_DELETE,
  ZEBRA_IPV4_NEXTHOP_ADD,
  ZEBRA_IPV4_NEXTHOP_DELETE,
  ZEBRA_IPV6_NEXTHOP_ADD,
  ZEBRA_IPV6_NEXTHOP_DELETE,
  ZEBRA_IPMR_ROUTE_STATS,
} zebra_message_types_t;

/* Marker value used in new Zserv, in the byte location corresponding
 * the command value in the old zserv header. To allow old and new
 * Zserv headers to be distinguished from each other.
 */
#define ZEBRA_HEADER_MARKER              254

/* Zebra route's types are defined in route_types.h */
#include "route_types.h"

/* Note: whenever a new route-type or zserv-command is added the
 * corresponding {command,route}_types[] table in lib/log.c MUST be
 * updated! */

/* Map a route type to a string.  For example, ZEBRA_ROUTE_RIPNG -> "ripng". */
extern const char *zebra_route_string(unsigned int route_type);
/* Map a route type to a char.  For example, ZEBRA_ROUTE_RIPNG -> 'R'. */
extern char zebra_route_char(unsigned int route_type);
/* Map a zserv command type to the same string, 
 * e.g. ZEBRA_INTERFACE_ADD -> "ZEBRA_INTERFACE_ADD" */
/* Map a protocol name to its number. e.g. ZEBRA_ROUTE_BGP->9*/
extern int proto_name2num(const char *s);
/* Map redistribute X argument to protocol number.
 * unlike proto_name2num, this accepts shorthands and takes
 * an AFI value to restrict input */
extern int proto_redistnum(int afi, const char *s);

extern const char *zserv_command_string (unsigned int command);

#define strmatch(a,b) (!strcmp((a), (b)))

/* Error codes of zebra. */
#define ZEBRA_ERR_NOERROR                0
#define ZEBRA_ERR_RTEXIST               -1
#define ZEBRA_ERR_RTUNREACH             -2
#define ZEBRA_ERR_EPERM                 -3
#define ZEBRA_ERR_RTNOEXIST             -4
#define ZEBRA_ERR_KERNEL                -5

/* Zebra message flags */
#define ZEBRA_FLAG_INTERNAL           0x01
#define ZEBRA_FLAG_SELFROUTE          0x02
#define ZEBRA_FLAG_BLACKHOLE          0x04
#define ZEBRA_FLAG_IBGP               0x08
#define ZEBRA_FLAG_SELECTED           0x10
#define ZEBRA_FLAG_STATIC             0x40
#define ZEBRA_FLAG_REJECT             0x80
#define ZEBRA_FLAG_SCOPE_LINK         0x100
#define ZEBRA_FLAG_FIB_OVERRIDE       0x200

#ifndef INADDR_LOOPBACK
#define	INADDR_LOOPBACK	0x7f000001	/* Internet address 127.0.0.1.  */
#endif

/* Address family numbers from RFC1700. */
typedef enum {
  AFI_IP  = 1,
  AFI_IP6 = 2,
  AFI_ETHER = 3,                /* RFC 1700 has "6" for 802.* */
  AFI_MAX = 4
} afi_t;

/* Subsequent Address Family Identifier. */
#define SAFI_UNICAST              1
#define SAFI_MULTICAST            2
#define SAFI_MPLS_VPN             3
#define SAFI_RESERVED_4           4
#define SAFI_ENCAP		  5
#define SAFI_RESERVED_5           5
#define SAFI_MAX                  6

#define IANA_SAFI_RESERVED            0
#define IANA_SAFI_UNICAST             1
#define IANA_SAFI_MULTICAST           2
#define IANA_SAFI_ENCAP               7
#define IANA_SAFI_MPLS_VPN            128

/*
 * The above AFI and SAFI definitions are for internal use. The protocol
 * definitions (IANA values) as for example used in BGP protocol packets
 * are defined below and these will get mapped to/from the internal values
 * in the appropriate places.
 * The rationale is that the protocol (IANA) values may be sparse and are
 * not optimal for use in data-structure sizing.
 * Note: Only useful (i.e., supported) values are defined below.
 */
<<<<<<< HEAD
typedef enum {
  IANA_AFI_RESERVED = 0,
  IANA_AFI_IPV4 = 1,
  IANA_AFI_IPV6 = 2,
  IANA_AFI_L2VPN = 25,
  IANA_AFI_IPMR = 128,
  IANA_AFI_IP6MR = 129
} iana_afi_t;
=======
#define IANA_AFI_RESERVED             0
#define IANA_AFI_IPV4                 1
#define IANA_AFI_IPV6                 2
#define IANA_AFI_L2VPN                25
#define IANA_AFI_IPMR                 128
#define IANA_AFI_IP6MR                129

#define IANA_SAFI_RESERVED            0
#define IANA_SAFI_UNICAST             1
#define IANA_SAFI_MULTICAST           2
#define IANA_SAFI_ENCAP               7
#define IANA_SAFI_MPLS_VPN            128
>>>>>>> 45680e75

/* Default Administrative Distance of each protocol. */
#define ZEBRA_KERNEL_DISTANCE_DEFAULT      0
#define ZEBRA_CONNECT_DISTANCE_DEFAULT     0
#define ZEBRA_STATIC_DISTANCE_DEFAULT      1
#define ZEBRA_RIP_DISTANCE_DEFAULT       120
#define ZEBRA_RIPNG_DISTANCE_DEFAULT     120
#define ZEBRA_OSPF_DISTANCE_DEFAULT      110
#define ZEBRA_OSPF6_DISTANCE_DEFAULT     110
#define ZEBRA_ISIS_DISTANCE_DEFAULT      115
#define ZEBRA_IBGP_DISTANCE_DEFAULT      200
#define ZEBRA_EBGP_DISTANCE_DEFAULT       20
#define ZEBRA_TABLE_DISTANCE_DEFAULT      15

/* Flag manipulation macros. */
#define CHECK_FLAG(V,F)      ((V) & (F))
#define SET_FLAG(V,F)        (V) |= (F)
#define UNSET_FLAG(V,F)      (V) &= ~(F)
#define RESET_FLAG(V)        (V) = 0

typedef u_int8_t safi_t;

/* Zebra types. Used in Zserv message header. */
typedef u_int16_t zebra_size_t;
typedef u_int16_t zebra_command_t;

/* VRF ID type. */
typedef u_int16_t vrf_id_t;

typedef uint32_t route_tag_t;
#define ROUTE_TAG_MAX UINT32_MAX
#define ROUTE_TAG_PRI PRIu32

static inline afi_t afi_iana2int (iana_afi_t afi)
{
  if (afi == IANA_AFI_IPV4)
    return AFI_IP;
  if (afi == IANA_AFI_IPV6)
    return AFI_IP6;
  return AFI_MAX;
}

static inline iana_afi_t afi_int2iana (afi_t afi)
{
  if (afi == AFI_IP)
    return IANA_AFI_IPV4;
  if (afi == AFI_IP6)
    return IANA_AFI_IPV6;
  return IANA_AFI_RESERVED;
}

static inline safi_t safi_iana2int (safi_t safi)
{
  if (safi == IANA_SAFI_UNICAST)
    return SAFI_UNICAST;
  if (safi == IANA_SAFI_MULTICAST)
    return SAFI_MULTICAST;
  if (safi == IANA_SAFI_MPLS_VPN)
    return SAFI_MPLS_VPN;
  if (safi == IANA_SAFI_ENCAP)
    return SAFI_ENCAP;
  return SAFI_MAX;
}

static inline safi_t safi_int2iana (safi_t safi)
{
  if (safi == SAFI_UNICAST)
    return IANA_SAFI_UNICAST;
  if (safi == SAFI_MULTICAST)
    return IANA_SAFI_MULTICAST;
  if (safi == SAFI_MPLS_VPN)
    return IANA_SAFI_MPLS_VPN;
  if (safi == SAFI_ENCAP)
    return IANA_SAFI_ENCAP;
  return IANA_SAFI_RESERVED;
}

#endif /* _ZEBRA_H */<|MERGE_RESOLUTION|>--- conflicted
+++ resolved
@@ -493,7 +493,6 @@
  * not optimal for use in data-structure sizing.
  * Note: Only useful (i.e., supported) values are defined below.
  */
-<<<<<<< HEAD
 typedef enum {
   IANA_AFI_RESERVED = 0,
   IANA_AFI_IPV4 = 1,
@@ -502,20 +501,12 @@
   IANA_AFI_IPMR = 128,
   IANA_AFI_IP6MR = 129
 } iana_afi_t;
-=======
-#define IANA_AFI_RESERVED             0
-#define IANA_AFI_IPV4                 1
-#define IANA_AFI_IPV6                 2
-#define IANA_AFI_L2VPN                25
-#define IANA_AFI_IPMR                 128
-#define IANA_AFI_IP6MR                129
 
 #define IANA_SAFI_RESERVED            0
 #define IANA_SAFI_UNICAST             1
 #define IANA_SAFI_MULTICAST           2
 #define IANA_SAFI_ENCAP               7
 #define IANA_SAFI_MPLS_VPN            128
->>>>>>> 45680e75
 
 /* Default Administrative Distance of each protocol. */
 #define ZEBRA_KERNEL_DISTANCE_DEFAULT      0
